--- conflicted
+++ resolved
@@ -21,7 +21,6 @@
  */
 package org.drasyl;
 
-<<<<<<< HEAD
 import io.netty.channel.Channel;
 import io.netty.channel.ChannelFuture;
 import io.netty.channel.ChannelFutureListener;
@@ -29,9 +28,6 @@
 import io.netty.channel.ChannelInboundHandlerAdapter;
 import io.netty.channel.ChannelInitializer;
 import io.netty.channel.ChannelPipeline;
-=======
-import io.reactivex.rxjava3.core.Scheduler;
->>>>>>> ae852a1f
 import org.drasyl.annotation.Beta;
 import org.drasyl.annotation.NonNull;
 import org.drasyl.annotation.Nullable;
@@ -153,8 +149,7 @@
     @SuppressWarnings({ "java:S2095" })
     protected DrasylNode(final DrasylConfig config) throws DrasylException {
         try {
-<<<<<<< HEAD
-            bootstrap = new DrasylBootstrap(config, this::onEvent)
+            bootstrap = new DrasylBootstrap(config)
                     .handler(new DrasylServerChannelInitializer() {
                         @Override
                         protected void initChannel(final Channel ch) {
@@ -183,20 +178,6 @@
             ;
 
             LOG.debug("drasyl node with config `{}` and identity `{}` created", config, bootstrap.identity());
-=======
-            this.config = requireNonNull(config);
-            final IdentityManager identityManager = new IdentityManager(this.config);
-            identityManager.loadOrCreateIdentity();
-            this.identity = identityManager.getIdentity();
-            this.peersManager = new PeersManager(identity);
-            this.pipeline = new DrasylPipeline(this::onEvent, this.config, identity, peersManager);
-            this.pluginManager = new PluginManager(config, identity, pipeline);
-            this.startFuture = new AtomicReference<>();
-            this.shutdownFuture = new AtomicReference<>(completedFuture(null));
-            this.scheduler = getInstanceHeavy();
-
-            LOG.debug("drasyl node with config `{}` and identity `{}` created", config, identity);
->>>>>>> ae852a1f
         }
         catch (final IOException e) {
             throw new DrasylException("Couldn't load or create identity", e);
@@ -237,22 +218,6 @@
     }
 
     /**
-<<<<<<< HEAD
-=======
-     * Sends <code>event</code> to the {@link Pipeline} and tells it information about the local
-     * node, other peers, connections or incoming messages.
-     * <br>
-     * <b>This method should be used by all drasyl internal operations, so that the event can pass
-     * the {@link org.drasyl.pipeline.Pipeline}</b>
-     *
-     * @param event the event
-     */
-    CompletableFuture<Void> onInternalEvent(final Event event) {
-        return pipeline.processInbound(event);
-    }
-
-    /**
->>>>>>> ae852a1f
      * Sends <code>event</code> to the application and tells it information about the local node,
      * other peers, connections or incoming messages.
      *
