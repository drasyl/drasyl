--- conflicted
+++ resolved
@@ -161,10 +161,6 @@
         return state == State.ACTIVE;
     }
 
-<<<<<<< HEAD
-    public boolean isDirectPathPresent(final SocketAddress remoteAddress) {
-        return !paths.get(remoteAddress).isEmpty();
-=======
     protected DrasylChannel newDrasylChannel(final DrasylAddress peer) {
         return new DrasylChannel(this, peer);
     }
@@ -192,9 +188,12 @@
         }
     }
 
+    public boolean isDirectPathPresent(final SocketAddress remoteAddress) {
+        return !paths.get(remoteAddress).isEmpty();
+    }
+
     public Promise<DrasylChannel> serve(final DrasylAddress peer) {
         return serve(peer, new DefaultPromise<>(eventLoop()));
->>>>>>> d38f1cc1
     }
 
     /**
