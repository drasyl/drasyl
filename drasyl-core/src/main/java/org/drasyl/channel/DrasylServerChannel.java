/*
 * Copyright (c) 2020-2024 Heiko Bornholdt and Kevin Röbert
 *
 * Permission is hereby granted, free of charge, to any person obtaining a copy
 * of this software and associated documentation files (the "Software"), to deal
 * in the Software without restriction, including without limitation the rights
 * to use, copy, modify, merge, publish, distribute, sublicense, and/or sell
 * copies of the Software, and to permit persons to whom the Software is
 * furnished to do so, subject to the following conditions:
 *
 * The above copyright notice and this permission notice shall be included in all
 * copies or substantial portions of the Software.
 *
 * THE SOFTWARE IS PROVIDED "AS IS", WITHOUT WARRANTY OF ANY KIND,
 * EXPRESS OR IMPLIED, INCLUDING BUT NOT LIMITED TO THE WARRANTIES OF
 * MERCHANTABILITY, FITNESS FOR A PARTICULAR PURPOSE AND NONINFRINGEMENT.
 * IN NO EVENT SHALL THE AUTHORS OR COPYRIGHT HOLDERS BE LIABLE FOR ANY CLAIM,
 * DAMAGES OR OTHER LIABILITY, WHETHER IN AN ACTION OF CONTRACT, TORT OR
 * OTHERWISE, ARISING FROM, OUT OF OR IN CONNECTION WITH THE SOFTWARE OR THE USE
 * OR OTHER DEALINGS IN THE SOFTWARE.
 */
package org.drasyl.channel;

import io.netty.channel.AbstractServerChannel;
import io.netty.channel.Channel;
import io.netty.channel.ChannelDuplexHandler;
import io.netty.channel.ChannelFuture;
import io.netty.channel.ChannelFutureListener;
import io.netty.channel.ChannelHandlerContext;
import io.netty.channel.ChannelInboundHandlerAdapter;
import io.netty.channel.ChannelInitializer;
import io.netty.channel.ChannelPromise;
import io.netty.channel.EventLoop;
import io.netty.channel.SimpleChannelInboundHandler;
import io.netty.channel.socket.DatagramChannel;
import io.netty.util.concurrent.Promise;
import io.netty.util.concurrent.PromiseCombiner;
import io.netty.util.concurrent.ScheduledFuture;
import org.drasyl.handler.discovery.AddPathAndChildrenEvent;
import org.drasyl.handler.discovery.AddPathAndSuperPeerEvent;
import org.drasyl.handler.discovery.IntraVmDiscovery;
import org.drasyl.handler.discovery.PathEvent;
import org.drasyl.handler.discovery.RemoveChildrenAndPathEvent;
import org.drasyl.handler.discovery.RemoveSuperPeerAndPathEvent;
import org.drasyl.handler.remote.PeersManager;
import org.drasyl.handler.remote.UdpServer;
import org.drasyl.handler.remote.UdpServerToDrasylHandler;
import org.drasyl.identity.DrasylAddress;
import org.drasyl.identity.Identity;
import org.drasyl.util.internal.UnstableApi;
import org.drasyl.util.logging.Logger;
import org.drasyl.util.logging.LoggerFactory;

import java.net.SocketAddress;
import java.util.Map;
import java.util.concurrent.ConcurrentHashMap;

import static java.util.Objects.requireNonNull;
import static java.util.concurrent.TimeUnit.MILLISECONDS;

/**
 * A virtual {@link io.netty.channel.ServerChannel} used for overlay network management. This
 * channel must be bind to an {@link Identity}.
 * <p>
 * (Currently) only compatible with {@link io.netty.channel.nio.NioEventLoop}.
 * <p>
 * Inspired by {@link io.netty.channel.local.LocalServerChannel}.
 *
 * @see DrasylChannel
 */
@UnstableApi
public class DrasylServerChannel extends AbstractServerChannel implements IdentityChannel {
    private static final Logger LOG = LoggerFactory.getLogger(DrasylServerChannel.class);
    static Map<DrasylAddress, DrasylServerChannel> serverChannels = new ConcurrentHashMap<>();

    enum State {OPEN, ACTIVE, CLOSED}

    private final DrasylServerChannelConfig config = new DrasylServerChannelConfig(this);
    private final Map<DrasylAddress, DrasylChannel> channels;
    private volatile State state;
    private volatile Identity identity; // NOSONAR
    private DatagramChannel udpChannel;
    private volatile UdpServerToDrasylHandler udpDrasylHandler;
    private ChannelPromise activePromise;
    private ScheduledFuture<?> cachedTimeTask;
    private long cachedTimeMillis;

    @SuppressWarnings("java:S2384")
    DrasylServerChannel(final State state,
                        final Map<DrasylAddress, DrasylChannel> channels,
                        final Identity identity,
                        final UdpServerToDrasylHandler udpDrasylHandler,
                        final ChannelPromise activePromise,
                        final ScheduledFuture<?> cachedTimeTask) {
        this.state = requireNonNull(state);
        this.channels = requireNonNull(channels);
        this.identity = identity;
        this.udpDrasylHandler = udpDrasylHandler;
        this.activePromise = activePromise;
        this.cachedTimeTask = cachedTimeTask;
    }

    @SuppressWarnings("unused")
    public DrasylServerChannel() {
        this(State.OPEN, new ConcurrentHashMap<>(), null, null, null, null);
    }

    @Override
    protected boolean isCompatible(final EventLoop loop) {
        return true;
    }

    @Override
    public Identity identity() {
        return identity;
    }

    @Override
    protected DrasylAddress localAddress0() {
        if (identity != null) {
            return identity.getAddress();
        }
        else {
            return null;
        }
    }

    @Override
    protected void doBind(final SocketAddress identity) {
        if (!(identity instanceof Identity)) {
            throw new IllegalArgumentException("Unsupported address type! Expected `" + Identity.class.getSimpleName() + "`, but got `" + identity.getClass().getSimpleName() + "`.");
        }

        this.identity = (Identity) identity;
        state = State.ACTIVE;

        if (config().isIntraVmDiscoveryEnabled()) {
            final PeersManager peersManager = config().getPeersManager();
            serverChannels.forEach((peerKey, peerChannel) -> {
                if (peerChannel.config().isIntraVmDiscoveryEnabled() && config().getNetworkId() == peerChannel.config().getNetworkId()) {
                    final PeersManager peerPeersManager = peerChannel.config().getPeersManager();
                    activePromise.addListener((ChannelFutureListener) future -> peersManager.addChildrenPath(pipeline().firstContext(), peerKey, IntraVmDiscovery.PATH_ID, null));
                    peerChannel.activePromise.addListener((ChannelFutureListener) future -> peerPeersManager.addChildrenPath(peerChannel.pipeline().firstContext(), DrasylServerChannel.this.identity.getAddress(), IntraVmDiscovery.PATH_ID, null));
                }
            });
            serverChannels.put(this.identity.getAddress(), this);
        }
    }

    @Override
    protected void doRegister() throws Exception {
        super.doRegister();

        cachedTimeTask = eventLoop().scheduleAtFixedRate(() -> {
            cachedTimeMillis = System.currentTimeMillis();
        }, 0, 1000, MILLISECONDS);

        activePromise = newPromise();

        pipeline().addLast(new ChannelInitializer<>() {
            @Override
            public void initChannel(final Channel ch) {
                ch.pipeline().addLast(new ChildChannelRouter());
                ch.pipeline().addLast(new DuplicateChannelFilter());
                ch.pipeline().addLast(new ChannelInboundHandlerAdapter() {
                    @Override
                    public void channelActive(final ChannelHandlerContext ctx) {
                        ctx.fireChannelActive();

                        ctx.executor().execute(() -> activePromise.setSuccess());
                        ctx.pipeline().remove(this);
                    }
                });
            }
        });
    }

    @Override
    protected void doClose() {
        if (state != State.CLOSED) {
            // Update the internal state before the closeFuture<?> is notified.
            if (config().isIntraVmDiscoveryEnabled()) {
                serverChannels.remove(identity.getAddress());
            }

            if (identity != null) {
                identity = null;
            }
            state = State.CLOSED;

            cachedTimeTask.cancel(false);
        }
    }

    @Override
    protected void doBeginRead() {
        // NOOP
        // all inbound messages (UdpServer, UdpMulticastServer, TcpServer, TcpClient, ..) are
        // currently automatically pushed to us. no need to pull reads
    }

    @Override
    public DrasylServerChannelConfig config() {
        return config;
    }

    @Override
    public boolean isOpen() {
        return state != State.CLOSED;
    }

    @Override
    public boolean isActive() {
        return state == State.ACTIVE;
    }

    protected DrasylChannel newDrasylChannel(final DrasylAddress peer) {
        return new DrasylChannel(this, peer);
    }

    public Map<DrasylAddress, DrasylChannel> getChannels() {
        return channels;
    }

    public DrasylChannel getChannel(final DrasylAddress peer) {
        return channels.get(peer);
    }

    public ChannelFuture serve(final DrasylAddress peer) {
        final DrasylChannel channel;
        if (isOpen()) {
            channel = channels.computeIfAbsent(peer, k -> {
                final DrasylChannel ch = newDrasylChannel(k);
                pipeline().fireChannelRead(ch);
                pipeline().fireChannelReadComplete();
                return ch;
            });
        }
        else {
            channel = channels.get(peer);
        }

        if (channel != null) {
            return channel.registeredPromise;
        }
        else {
            return null;
        }
    }

    public DatagramChannel udpChannel() {
        if (udpChannel == null) {
            final UdpServer udpServer = pipeline().get(UdpServer.class);
            udpChannel = udpServer.udpChannel();
        }
        return udpChannel;
    }

    private UdpServerToDrasylHandler udpChannelHandler() {
        if (udpDrasylHandler == null) {
            udpDrasylHandler = udpChannel().pipeline().get(UdpServerToDrasylHandler.class);
        }
        return udpDrasylHandler;
    }

<<<<<<< HEAD
    public boolean isDirectPathPresent(final SocketAddress remoteAddress) {
        return !paths.get(remoteAddress).isEmpty();
    }

    public Promise<DrasylChannel> serve(final DrasylAddress peer) {
        return serve(peer, new DefaultPromise<>(eventLoop()));
=======
    public void flushMeIfUdpChannelBecomeWritable(final Channel channel) {
        udpChannelHandler().flushIfBecomeWritable(channel);
    }

    public long cachedTimeMillis() {
        return cachedTimeMillis;
>>>>>>> 421c3cdc
    }

    /**
     * This handler routes inbound messages and events to the correct child channel. If there is
     * currently no child channel, a new one is automatically created.
     */
    private static class ChildChannelRouter extends ChannelDuplexHandler {
        @SuppressWarnings("java:S2384")
        ChildChannelRouter() {
        }

        @Override
        public void close(final ChannelHandlerContext ctx,
                          final ChannelPromise promise) throws Exception {
            // close all child channels first...
            final PromiseCombiner combiner = new PromiseCombiner(ctx.executor());
            for (final Channel channel : ((DrasylServerChannel) ctx.channel()).channels.values()) {
                combiner.add(channel.close());
            }
            final Promise<Void> aggregatePromise = ctx.newPromise();
            combiner.finish(aggregatePromise);

            // ...then pass close event further through the pipeline
            aggregatePromise.addListener(future -> {
                if (future.isSuccess()) {
                    // all child channels has been successfully closed
                    ctx.close(promise);
                }
                else {
                    // there was an error, close channel and return error then.
                    ctx.close().addListener(future2 -> promise.tryFailure(future.cause()));
                }
            });
        }

        @Override
        public void userEventTriggered(final ChannelHandlerContext ctx,
                                       final Object evt) {
            if (evt instanceof PathEvent) {
                try {
                    final PathEvent pathEvent = (PathEvent) evt;
                    final DrasylAddress peer = pathEvent.getAddress();

                    if (pathEvent instanceof AddPathAndSuperPeerEvent || pathEvent instanceof AddPathAndChildrenEvent) {
                        addPath(ctx, peer, pathEvent.getPath());
                    }
                    else if (pathEvent instanceof RemoveSuperPeerAndPathEvent || pathEvent instanceof RemoveChildrenAndPathEvent) {
                        removePath(ctx, peer, pathEvent.getPath());
                    }
                }
                catch (final ClassCastException e) {
                    LOG.debug("Can't cast address of event `{}`: ", evt, e);
                }
            }

            ctx.fireUserEventTriggered(evt);
        }

        private void addPath(final ChannelHandlerContext ctx,
                             final DrasylAddress address,
                             final Object path) {
            requireNonNull(address);
            requireNonNull(path);

            final Channel channel = getChildChannel(ctx, address);
            if (config(ctx).getPeersManager().hasPath(address) && channel != null) {
                channel.pipeline().fireUserEventTriggered(ChannelDirectPathChanged.INSTANCE);
            }
        }

        private static DrasylServerChannelConfig config(final ChannelHandlerContext ctx) {
            return (DrasylServerChannelConfig) ctx.channel().config();
        }

        private void removePath(final ChannelHandlerContext ctx,
                                final DrasylAddress address,
                                final Object path) {
            requireNonNull(address);
            requireNonNull(path);

            final Channel channel = getChildChannel(ctx, address);
            if (!config(ctx).getPeersManager().hasPath(address) && channel != null) {
                channel.pipeline().fireUserEventTriggered(ChannelDirectPathChanged.INSTANCE);
            }
        }

        private static Channel getChildChannel(final ChannelHandlerContext ctx,
                                               final DrasylAddress remoteAddress) {
            final DrasylServerChannel parent = (DrasylServerChannel) ctx.channel();
            return parent.channels.get(remoteAddress);
        }
    }

    /**
     * This handler ensures that we have only one child channel per remote address at a time. If a
     * new child channel is created, the previous one will be closed.
     */
    private static class DuplicateChannelFilter extends SimpleChannelInboundHandler<DrasylChannel> {
        @Override
        protected void channelRead0(final ChannelHandlerContext ctx,
                                    final DrasylChannel msg) {
            msg.closeFuture().addListener(f -> ((DrasylServerChannel) ctx.channel()).channels.remove(msg.remoteAddress()));
            ctx.fireChannelRead(msg);
        }
    }
}<|MERGE_RESOLUTION|>--- conflicted
+++ resolved
@@ -263,21 +263,12 @@
         return udpDrasylHandler;
     }
 
-<<<<<<< HEAD
-    public boolean isDirectPathPresent(final SocketAddress remoteAddress) {
-        return !paths.get(remoteAddress).isEmpty();
-    }
-
-    public Promise<DrasylChannel> serve(final DrasylAddress peer) {
-        return serve(peer, new DefaultPromise<>(eventLoop()));
-=======
     public void flushMeIfUdpChannelBecomeWritable(final Channel channel) {
         udpChannelHandler().flushIfBecomeWritable(channel);
     }
 
     public long cachedTimeMillis() {
         return cachedTimeMillis;
->>>>>>> 421c3cdc
     }
 
     /**
