/*
 * Copyright (c) 2020-2021 Heiko Bornholdt and Kevin Röbert
 *
 * Permission is hereby granted, free of charge, to any person obtaining a copy
 * of this software and associated documentation files (the "Software"), to deal
 * in the Software without restriction, including without limitation the rights
 * to use, copy, modify, merge, publish, distribute, sublicense, and/or sell
 * copies of the Software, and to permit persons to whom the Software is
 * furnished to do so, subject to the following conditions:
 *
 * The above copyright notice and this permission notice shall be included in all
 * copies or substantial portions of the Software.
 *
 * THE SOFTWARE IS PROVIDED "AS IS", WITHOUT WARRANTY OF ANY KIND,
 * EXPRESS OR IMPLIED, INCLUDING BUT NOT LIMITED TO THE WARRANTIES OF
 * MERCHANTABILITY, FITNESS FOR A PARTICULAR PURPOSE AND NONINFRINGEMENT.
 * IN NO EVENT SHALL THE AUTHORS OR COPYRIGHT HOLDERS BE LIABLE FOR ANY CLAIM,
 * DAMAGES OR OTHER LIABILITY, WHETHER IN AN ACTION OF CONTRACT, TORT OR
 * OTHERWISE, ARISING FROM, OUT OF OR IN CONNECTION WITH THE SOFTWARE OR THE USE
 * OR OTHER DEALINGS IN THE SOFTWARE.
 */
package org.drasyl.channel;

import io.netty.channel.AbstractServerChannel;
import io.netty.channel.Channel;
import io.netty.channel.ChannelConfig;
import io.netty.channel.ChannelHandlerContext;
import io.netty.channel.ChannelInboundHandlerAdapter;
import io.netty.channel.ChannelInitializer;
import io.netty.channel.DefaultChannelConfig;
import io.netty.channel.EventLoop;
import io.netty.channel.SimpleChannelInboundHandler;
import io.netty.channel.nio.NioEventLoop;
import org.drasyl.handler.discovery.PathEvent;
import org.drasyl.identity.DrasylAddress;
import org.drasyl.identity.Identity;
import org.drasyl.identity.IdentityPublicKey;
import org.drasyl.util.logging.Logger;
import org.drasyl.util.logging.LoggerFactory;

import java.net.SocketAddress;
import java.util.Collection;
import java.util.Map;
import java.util.concurrent.ConcurrentHashMap;

import static java.util.Objects.requireNonNull;

/**
 * A virtual {@link io.netty.channel.ServerChannel} used for overlay network management. This
 * channel must be bind to an {@link Identity}.
 * <p>
 * (Currently) only compatible with {@link io.netty.channel.nio.NioEventLoop}.
 * <p>
 * Inspired by {@link io.netty.channel.local.LocalServerChannel}.
 *
 * @see DrasylChannel
 */
public class DrasylServerChannel extends AbstractServerChannel {
    enum State {OPEN, ACTIVE, CLOSED}

    private static final Logger LOG = LoggerFactory.getLogger(DrasylServerChannel.class);
    private volatile State state;
    private final ChannelConfig config = new DefaultChannelConfig(this);
    private final Map<SocketAddress, DrasylChannel> channels;
    private volatile DrasylAddress localAddress; // NOSONAR

    @SuppressWarnings("java:S2384")
    DrasylServerChannel(final State state,
                        final Map<SocketAddress, DrasylChannel> channels,
                        final DrasylAddress localAddress) {
        this.state = requireNonNull(state);
        this.channels = channels;
        this.localAddress = localAddress;
    }

    @SuppressWarnings("unused")
    public DrasylServerChannel() {
        this(State.OPEN, new ConcurrentHashMap<>(), null);
    }

    @Override
    protected boolean isCompatible(final EventLoop loop) {
        return loop instanceof NioEventLoop;
    }

    @Override
    protected DrasylAddress localAddress0() {
        return localAddress;
    }

    @Override
    protected void doBind(final SocketAddress localAddress) {
        if (!(localAddress instanceof DrasylAddress)) {
            throw new IllegalArgumentException("Unsupported address type! Expected `" + DrasylAddress.class.getSimpleName() + "`, but got `" + localAddress.getClass().getSimpleName() + "`.");
        }

        this.localAddress = (DrasylAddress) localAddress;
        state = State.ACTIVE;
    }

    @Override
    protected void doRegister() throws Exception {
        super.doRegister();

        pipeline().addLast((new ChannelInitializer<>() {
            @Override
            public void initChannel(final Channel ch) {
                ch.pipeline().addLast(new ChildChannelRouter());
                ch.pipeline().addLast(new DuplicateChannelFilter());
                ch.pipeline().addLast(new PendingWritesFlusher(channels.values()));
            }
        }));
    }

    @Override
    protected void doClose() {
        if (state != State.CLOSED) {
            // Update the internal state before the closeFuture<?> is notified.
            if (localAddress != null) {
                localAddress = null;
            }
            state = State.CLOSED;

            // close all child channels
            if (channels != null) {
                for (final Channel channel : channels.values()) {
                    channel.close();
                }
            }
        }
    }

    @Override
    protected void doBeginRead() {
        // NOOP
        // all inbound messages (UdpServer, UdpMulticastServer, TcpServer, TcpClient, ..) are
        // currently automatically pushed to us. no need to pull reads
    }

    @Override
    public ChannelConfig config() {
        return config;
    }

    @Override
    public boolean isOpen() {
        return state != State.CLOSED;
    }

    @Override
    public boolean isActive() {
        return state == State.ACTIVE;
    }

    private static class ChildChannelRouter extends ChannelInboundHandlerAdapter {
        @Override
        public void channelRead(final ChannelHandlerContext ctx,
                                final Object msg) {
            if (msg instanceof Channel) {
                // pass through
                ctx.fireChannelRead(msg);
            }
            else {
                try {
                    final OverlayAddressedMessage<?> childMsg = (OverlayAddressedMessage<?>) msg;
                    final Object o = childMsg.content();
                    final IdentityPublicKey peer = (IdentityPublicKey) childMsg.sender();
<<<<<<< HEAD
                    extracted(ctx, o, peer);
=======
                    passMessageToChannel(ctx, o, peer, true);
>>>>>>> 2dd1ecfe
                }
                catch (final ClassCastException e) {
                    LOG.debug("Can't cast address of message `{}`: ", msg, e);
                }
            }
        }

<<<<<<< HEAD
        private void extracted(final ChannelHandlerContext ctx,
                               final Object o,
                               final IdentityPublicKey peer) {
=======
        private void passMessageToChannel(final ChannelHandlerContext ctx,
                                          final Object o,
                                          final IdentityPublicKey peer,
                                          final boolean recreateClosedChannel) {
>>>>>>> 2dd1ecfe
            final Channel channel = getOrCreateChildChannel(ctx, peer);

            // pass message to channel
            channel.eventLoop().execute(() -> {
<<<<<<< HEAD
                LOG.error("{} {} {}", channel, o, channel.isActive());
=======
>>>>>>> 2dd1ecfe
                if (channel.isActive()) {
                    channel.pipeline().fireChannelRead(o);
                    channel.pipeline().fireChannelReadComplete();
                }
<<<<<<< HEAD
                else {
                    ctx.executor().execute(() -> {
                        extracted(ctx, o, peer);
                    });
                }
=======
                else if (recreateClosedChannel) {
                    // channel we want message pass to has been closed in the meantime.
                    // give message chance to be consumend by recreate a new channcel once
                    ctx.executor().execute(() -> {
                        passMessageToChannel(ctx, o, peer, false);
                    });
                }
                else {
                    // drop message
                }
>>>>>>> 2dd1ecfe
            });
        }

        @Override
        public void userEventTriggered(final ChannelHandlerContext ctx,
                                       final Object evt) {
            if (evt instanceof PathEvent) {
                try {
                    final PathEvent e = (PathEvent) evt;
                    final IdentityPublicKey peer = (IdentityPublicKey) e.getAddress();
                    final Channel channel = getOrCreateChildChannel(ctx, peer);

                    // pass message to channel
                    channel.pipeline().fireUserEventTriggered(e);
                }
                catch (final ClassCastException e) {
                    LOG.debug("Can't cast address of event `{}`: ", evt, e);
                }
            }

            ctx.fireUserEventTriggered(evt);
        }

        private static Channel getOrCreateChildChannel(final ChannelHandlerContext ctx,
                                                       final IdentityPublicKey remoteAddress) {
            final DrasylServerChannel parent = (DrasylServerChannel) ctx.channel();

            Channel channel = parent.channels.get(remoteAddress);
            if (channel == null || !channel.isActive()) {
                channel = new DrasylChannel(parent, remoteAddress);
                ctx.fireChannelRead(channel);
            }

            return channel;
        }
    }

    private static class DuplicateChannelFilter extends SimpleChannelInboundHandler<DrasylChannel> {
        @Override
        protected void channelRead0(final ChannelHandlerContext ctx,
                                    final DrasylChannel msg) {
            final DrasylChannel oldValue = ((DrasylServerChannel) ctx.channel()).channels.put(msg.remoteAddress(), msg);
            msg.closeFuture().addListener(f -> ((DrasylServerChannel) ctx.channel()).channels.remove(msg.remoteAddress()));
            if (oldValue != null && oldValue.isActive()) {
                oldValue.close();
            }

            ctx.fireChannelRead(msg);
        }
    }

    private static class PendingWritesFlusher extends ChannelInboundHandlerAdapter {
        private final Collection<DrasylChannel> channels;

        public PendingWritesFlusher(final Collection<DrasylChannel> channels) {
            this.channels = requireNonNull(channels);
        }

        @Override
        public void channelWritabilityChanged(final ChannelHandlerContext ctx) {
            ctx.fireChannelWritabilityChanged();

            if (ctx.channel().isWritable()) {
                for (final DrasylChannel channel : channels) {
                    if (channel.pendingWrites) {
                        channel.flush();
                    }
                }
            }
        }
    }
}<|MERGE_RESOLUTION|>--- conflicted
+++ resolved
@@ -165,11 +165,7 @@
                     final OverlayAddressedMessage<?> childMsg = (OverlayAddressedMessage<?>) msg;
                     final Object o = childMsg.content();
                     final IdentityPublicKey peer = (IdentityPublicKey) childMsg.sender();
-<<<<<<< HEAD
-                    extracted(ctx, o, peer);
-=======
                     passMessageToChannel(ctx, o, peer, true);
->>>>>>> 2dd1ecfe
                 }
                 catch (final ClassCastException e) {
                     LOG.debug("Can't cast address of message `{}`: ", msg, e);
@@ -177,35 +173,18 @@
             }
         }
 
-<<<<<<< HEAD
-        private void extracted(final ChannelHandlerContext ctx,
-                               final Object o,
-                               final IdentityPublicKey peer) {
-=======
         private void passMessageToChannel(final ChannelHandlerContext ctx,
                                           final Object o,
                                           final IdentityPublicKey peer,
                                           final boolean recreateClosedChannel) {
->>>>>>> 2dd1ecfe
             final Channel channel = getOrCreateChildChannel(ctx, peer);
 
             // pass message to channel
             channel.eventLoop().execute(() -> {
-<<<<<<< HEAD
-                LOG.error("{} {} {}", channel, o, channel.isActive());
-=======
->>>>>>> 2dd1ecfe
                 if (channel.isActive()) {
                     channel.pipeline().fireChannelRead(o);
                     channel.pipeline().fireChannelReadComplete();
                 }
-<<<<<<< HEAD
-                else {
-                    ctx.executor().execute(() -> {
-                        extracted(ctx, o, peer);
-                    });
-                }
-=======
                 else if (recreateClosedChannel) {
                     // channel we want message pass to has been closed in the meantime.
                     // give message chance to be consumend by recreate a new channcel once
@@ -216,7 +195,6 @@
                 else {
                     // drop message
                 }
->>>>>>> 2dd1ecfe
             });
         }
 
