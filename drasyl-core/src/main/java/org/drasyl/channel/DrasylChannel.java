/*
 * Copyright (c) 2020-2024 Heiko Bornholdt and Kevin Röbert
 *
 * Permission is hereby granted, free of charge, to any person obtaining a copy
 * of this software and associated documentation files (the "Software"), to deal
 * in the Software without restriction, including without limitation the rights
 * to use, copy, modify, merge, publish, distribute, sublicense, and/or sell
 * copies of the Software, and to permit persons to whom the Software is
 * furnished to do so, subject to the following conditions:
 *
 * The above copyright notice and this permission notice shall be included in all
 * copies or substantial portions of the Software.
 *
 * THE SOFTWARE IS PROVIDED "AS IS", WITHOUT WARRANTY OF ANY KIND,
 * EXPRESS OR IMPLIED, INCLUDING BUT NOT LIMITED TO THE WARRANTIES OF
 * MERCHANTABILITY, FITNESS FOR A PARTICULAR PURPOSE AND NONINFRINGEMENT.
 * IN NO EVENT SHALL THE AUTHORS OR COPYRIGHT HOLDERS BE LIABLE FOR ANY CLAIM,
 * DAMAGES OR OTHER LIABILITY, WHETHER IN AN ACTION OF CONTRACT, TORT OR
 * OTHERWISE, ARISING FROM, OUT OF OR IN CONNECTION WITH THE SOFTWARE OR THE USE
 * OR OTHER DEALINGS IN THE SOFTWARE.
 */
package org.drasyl.channel;

import io.netty.buffer.ByteBuf;
import io.netty.channel.AbstractChannel;
import io.netty.channel.Channel;
import io.netty.channel.ChannelConfig;
import io.netty.channel.ChannelFuture;
<<<<<<< HEAD
=======
import io.netty.channel.ChannelFutureListener;
>>>>>>> 421c3cdc
import io.netty.channel.ChannelMetadata;
import io.netty.channel.ChannelOutboundBuffer;
import io.netty.channel.ChannelPipeline;
import io.netty.channel.ChannelPromise;
import io.netty.channel.DefaultChannelConfig;
import io.netty.channel.EventLoop;
import io.netty.channel.RecvByteBufAllocator.Handle;
import io.netty.util.ReferenceCountUtil;
import io.netty.util.concurrent.Future;
import io.netty.util.internal.InternalThreadLocalMap;
import io.netty.util.internal.PlatformDependent;
import io.netty.util.internal.StringUtil;
import org.drasyl.handler.remote.PeersManager;
import org.drasyl.handler.remote.protocol.ApplicationMessage;
import org.drasyl.identity.DrasylAddress;
import org.drasyl.identity.Identity;
import org.drasyl.identity.IdentityPublicKey;
import org.drasyl.util.internal.UnstableApi;
import org.drasyl.util.logging.Logger;
import org.drasyl.util.logging.LoggerFactory;

import java.net.InetSocketAddress;
import java.net.SocketAddress;
import java.nio.channels.AlreadyConnectedException;
import java.nio.channels.ClosedChannelException;
import java.nio.channels.NotYetConnectedException;
<<<<<<< HEAD
import java.util.Objects;
=======
import java.util.HashSet;
import java.util.Queue;
import java.util.Set;
import java.util.concurrent.atomic.AtomicReferenceFieldUpdater;

import static java.util.Objects.requireNonNull;
import static org.drasyl.channel.DrasylChannel.State.CONNECTED;
>>>>>>> 421c3cdc

/**
 * A virtual {@link Channel} for peer communication.
 * <p>
 * (Currently) only compatible with {@link io.netty.channel.nio.NioEventLoop}.
 * <p>
 * Inspired by {@link io.netty.channel.local.LocalChannel}.
 *
 * @see DrasylServerChannel
 */
@UnstableApi
public class DrasylChannel extends AbstractChannel implements IdentityChannel {
    private static final Logger LOG = LoggerFactory.getLogger(DrasylChannel.class);
    private static final String EXPECTED_TYPES =
            " (expected: " + StringUtil.simpleClassName(ByteBuf.class) + ')';
    private static final int MAX_READER_STACK_DEPTH = 8;
    private static final AtomicReferenceFieldUpdater<DrasylChannel, Future> FINISH_READ_FUTURE_UPDATER =
            AtomicReferenceFieldUpdater.newUpdater(DrasylChannel.class, Future.class, "finishReadFuture");

    enum State {OPEN, CONNECTED, CLOSED}

    private static final ChannelMetadata METADATA = new ChannelMetadata(false);
    private final ChannelConfig config = new DefaultChannelConfig(this);
    private final Queue<Object> inboundBuffer = PlatformDependent.newMpscQueue();
    private final Runnable readTask = () -> {
        // ensure the inboundBuffer is not empty as readInbound() will always call fireChannelReadComplete()
        if (!inboundBuffer.isEmpty()) {
            readInbound();
        }
    };
    private volatile State state;
    private volatile Identity identity; // NOSONAR
    private final DrasylAddress remoteAddress;
    private volatile boolean readInProgress;
    private volatile boolean writeInProgress;
    private volatile Future<?> finishReadFuture;
    private volatile long lastApplicationMessageSentTime = -1;
    volatile ChannelPromise registeredPromise;

    @UnstableApi
    DrasylChannel(final Channel parent,
                  final State state,
                  final Identity identity,
                  final DrasylAddress remoteAddress) {
        super(parent);
        this.state = state;
        this.identity = requireNonNull(identity);
        this.remoteAddress = remoteAddress;
        this.registeredPromise = pipeline().newPromise();
    }

    DrasylChannel(final DrasylServerChannel parent,
                  final DrasylAddress remoteAddress) {
        this(parent, null, parent.identity(), remoteAddress);
    }

    @Override
    protected AbstractUnsafe newUnsafe() {
        return new DrasylChannelUnsafe();
    }

    @Override
    protected boolean isCompatible(final EventLoop loop) {
        return true;
    }

    @Override
    public Identity identity() {
        return identity;
    }

    @Override
    protected SocketAddress localAddress0() {
        if (identity == null) {
            return null;
        }
        return identity.getAddress();
    }

    @Override
    protected SocketAddress remoteAddress0() {
        return remoteAddress;
    }

    @Override
    protected void doRegister() {
        state = CONNECTED;
        eventLoop().execute(() -> registeredPromise.setSuccess());
    }

    @Override
    protected void doBind(final SocketAddress localAddress) {
        throw new AlreadyConnectedException();
    }

    @Override
    protected void doDisconnect() {
        doClose();
    }

    @Override
    protected void doClose() {
        assert eventLoop() == null || eventLoop().inEventLoop();

        identity = null;

        state = State.CLOSED;

        releaseInboundBuffer();
    }

    void readInbound() {
        final Handle handle = unsafe().recvBufAllocHandle();
        handle.reset(config());
        final ChannelPipeline pipeline = pipeline();
        do {
            final Object received = inboundBuffer.poll();
            if (received == null) {
                break;
            }
            handle.incMessagesRead(1);
            pipeline.fireChannelRead(received);
        } while (handle.continueReading());
        handle.readComplete();

        // all messages read, fire channelReadComplete event
        pipeline.fireChannelReadComplete();
    }

    @Override
    protected void doBeginRead() {
        if (readInProgress) {
            return;
        }

        if (inboundBuffer.isEmpty()) {
            // set to true to make sure this read operation will be performed when something is
            // written to the inbound buffer
            readInProgress = true;
            return;
        }

        // check stack depth; this is relevant when multiple channels with the same event loop are
        // heavily interacting with each other and, therefore pass messages to each other in one run
        final InternalThreadLocalMap threadLocals = InternalThreadLocalMap.get();
        final int stackDepth = threadLocals.localChannelReaderStackDepth();
        if (stackDepth < MAX_READER_STACK_DEPTH) {
            threadLocals.setLocalChannelReaderStackDepth(stackDepth + 1);
            try {
                readInbound();
            }
            finally {
                threadLocals.setLocalChannelReaderStackDepth(stackDepth);
            }
        }
        else {
            try {
                eventLoop().execute(readTask);
            }
            catch (final Throwable cause) {
                LOG.warn("Closing DrasylChannel {} because exception occurred!", this, cause);
                close();
                PlatformDependent.throwException(cause);
            }
        }
    }

    /**
     * This method places the message {@code o} in the queue for inbound messages to be read by
     * this channel. Queued messages are not processed until {@link #finishRead()} is called.
     */
    public void queueRead(final Object o) {
        inboundBuffer.add(o);
    }

    /**
     * This method start processing (if any) queued inbound messages. This method ensures that
     * read/write order is respected. Therefore, if channel is currently writing, these writes are
     * performed first and the reads are performed afterwards.
     */
    public void finishRead() {
        // check whether the channel is currently writing; if so, we must schedule the event in the
        // event loop to maintain the read/write order.
        if (eventLoop().inEventLoop() && !writeInProgress) {
            finishRead0();
        }
        else {
            runFinishReadTask();
        }
    }

    private void finishRead0() {
        final Future<?> thisFinishReadFuture = this.finishReadFuture;
        if (thisFinishReadFuture != null) {
            if (!thisFinishReadFuture.isDone()) {
                runFinishReadTask();
                return;
            }
            else {
                // lazy unset to make sure we don't prematurely unset it while scheduling a new task.
                FINISH_READ_FUTURE_UPDATER.compareAndSet(this, thisFinishReadFuture, null);
            }
        }
        // we should only set readInProgress to false if there is any data that was read as
        // otherwise we may miss to forward data later on.
        if (readInProgress && !inboundBuffer.isEmpty()) {
            readInProgress = false;
            readInbound();
        }
    }

    private void runFinishReadTask() {
        try {
            if (writeInProgress) {
                finishReadFuture = eventLoop().submit(this::finishRead0);
            }
            else {
                eventLoop().execute(this::finishRead0);
            }
        }
        catch (final Throwable cause) {
            LOG.warn("Closing DrasylChannel {} because execption occurred!", this, cause);
            close();
            PlatformDependent.throwException(cause);
        }
    }

    @Override
    public DrasylServerChannel parent() {
        return (DrasylServerChannel) super.parent();
    }

    @SuppressWarnings("java:S135")
    @Override
    protected void doWrite(final ChannelOutboundBuffer in) throws Exception {
        switch (state) {
            case OPEN:
                throw new NotYetConnectedException();
            case CLOSED:
                throw new ClosedChannelException();
            case CONNECTED:
                break;
        }

        writeInProgress = true;
        boolean doUdpFlush = false;
        final Set<DrasylChannel> intraVmChannelsWrittenTo = new HashSet<>();
        final PeersManager peersManager = parent().config().getPeersManager();
        try {
            while (true) {
                final ByteBuf buf = (ByteBuf) in.current();
                if (buf == null) {
                    break;
                }

                // update timestamp only once per second
                if (lastApplicationMessageSentTime <= parent().cachedTimeMillis() - 1_000) {
                    peersManager.applicationMessageSent(remoteAddress);
                    lastApplicationMessageSentTime = parent().cachedTimeMillis();
                }

                // Intra VM
                final DrasylServerChannel peerServerChannel = DrasylServerChannel.serverChannels.get(remoteAddress);
                if (peerServerChannel != null) {
                    final DrasylChannel drasylChannel = peerServerChannel.getChannel(identity.getAddress());
                    if (drasylChannel != null) {
                        LOG.trace("Pass message via IntraVm to peer `{}`.", remoteAddress);
                        drasylChannel.queueRead(buf.retain());
                        intraVmChannelsWrittenTo.add(drasylChannel);
                    }
                    else {
                        buf.retain();
                        final boolean lastMsg = in.size() == 1;
                        peerServerChannel.serve(identity.getAddress()).addListener(new ChannelFutureListener() {
                            @Override
                            public void operationComplete(final ChannelFuture future) throws Exception {
                                final DrasylChannel drasylChannel1 = (DrasylChannel) future.channel();
                                LOG.trace("Pass message via IntraVm to peer `{}`.", remoteAddress);
                                drasylChannel1.queueRead(buf);
                                if (lastMsg) {
                                    drasylChannel1.finishRead();
                                }
                            }
                        });
                    }
                }
                else {
                    // remote
                    final InetSocketAddress endpoint = peersManager.resolve(remoteAddress);
                    if (endpoint != null) {
                        // convert to remote message
                        final ApplicationMessage appMsg = ApplicationMessage.of(parent().config().getNetworkId(), (IdentityPublicKey) remoteAddress, identity.getIdentityPublicKey(), identity.getProofOfWork(), buf.retain());
                        final InetAddressedMessage<ApplicationMessage> inetMsg = new InetAddressedMessage<>(appMsg, endpoint);

<<<<<<< HEAD
            ReferenceCountUtil.retain(msg);
            final OverlayAddressedMessage<Object> serverChannelMsg = new OverlayAddressedMessage<>(msg, remoteAddress, localAddress);
            final int identityHashCode;
            if (LOG.isTraceEnabled()) {
                identityHashCode = System.identityHashCode(msg);
                LOG.trace("Pass outbound message `{}` ({}) as `{}` ({}) to server channel.", msg, identityHashCode, serverChannelMsg, System.identityHashCode(serverChannelMsg));
            }
            else {
                identityHashCode = 0;
            }
            final ChannelFuture writeFuture = parent().write(serverChannelMsg);
            if (LOG.isWarnEnabled()) {
                final String msgStr = Objects.toString(msg);
                writeFuture.addListener(future -> {
                    if (!future.isSuccess()) {
                        LOG.warn("Outbound message `{}` ({}) written from channel `{}` to server channel failed:", () -> msgStr, () -> identityHashCode, () -> this, future::cause);
                    }
                    else {
                        LOG.trace("Outbound message `{}` ({}) written from channel `{}` to server channel successfully written.", () -> msgStr, () -> identityHashCode, () -> this);
                    }
                });
            }
            in.remove();
            wroteToParent = true;
=======
                        LOG.trace("Resolve message to endpoint `{}`.", endpoint);
                        if (parent().udpChannel().isWritable()) {
                            doUdpFlush = true;
                            parent().udpChannel().write(inetMsg);
                        }
                        else {
                            parent().flushMeIfUdpChannelBecomeWritable(this);
                            break;
                        }
                    }
                    else {
                        LOG.warn("Discard messages as no path exist to peer `{}`.", remoteAddress);
                    }
                }

                in.remove();
            }
        }
        finally {
            writeInProgress = false;
        }

        if (doUdpFlush) {
            parent().udpChannel().flush();
        }

        for (final DrasylChannel channel : intraVmChannelsWrittenTo) {
            channel.finishRead();
>>>>>>> 421c3cdc
        }
    }

    @Override
    protected Object filterOutboundMessage(final Object msg) throws Exception {
        if (msg instanceof ByteBuf) {
            return super.filterOutboundMessage(msg);
        }

        throw new UnsupportedOperationException(
                "unsupported message type: " + StringUtil.simpleClassName(msg) + EXPECTED_TYPES);
    }

    private void releaseInboundBuffer() {
        readInProgress = false;
        Object msg;
        while ((msg = inboundBuffer.poll()) != null) {
            ReferenceCountUtil.release(msg);
        }
    }

    @Override
    public ChannelConfig config() {
        return config;
    }

    @Override
    public boolean isOpen() {
        return state != State.CLOSED;
    }

    @Override
    public boolean isActive() {
        return state == CONNECTED;
    }

    @Override
    public ChannelMetadata metadata() {
        return METADATA;
    }

    /**
     * Returns {@code true} if remote peer is reachable via a direct path.
     *
     * @return {@code true} if remote peer is reachable via a direct path.
     */
    public boolean isDirectPathPresent() {
<<<<<<< HEAD
        return ((DrasylServerChannel) parent()).isDirectPathPresent(remoteAddress);
=======
        return parent().config().getPeersManager().hasPath(remoteAddress);
>>>>>>> 421c3cdc
    }

    private class DrasylChannelUnsafe extends AbstractUnsafe {
        @Override
        public void connect(final SocketAddress remoteAddress,
                            final SocketAddress localAddress,
                            final ChannelPromise promise) {
            throw new AlreadyConnectedException();
        }
    }
}<|MERGE_RESOLUTION|>--- conflicted
+++ resolved
@@ -26,10 +26,7 @@
 import io.netty.channel.Channel;
 import io.netty.channel.ChannelConfig;
 import io.netty.channel.ChannelFuture;
-<<<<<<< HEAD
-=======
 import io.netty.channel.ChannelFutureListener;
->>>>>>> 421c3cdc
 import io.netty.channel.ChannelMetadata;
 import io.netty.channel.ChannelOutboundBuffer;
 import io.netty.channel.ChannelPipeline;
@@ -56,9 +53,6 @@
 import java.nio.channels.AlreadyConnectedException;
 import java.nio.channels.ClosedChannelException;
 import java.nio.channels.NotYetConnectedException;
-<<<<<<< HEAD
-import java.util.Objects;
-=======
 import java.util.HashSet;
 import java.util.Queue;
 import java.util.Set;
@@ -66,7 +60,6 @@
 
 import static java.util.Objects.requireNonNull;
 import static org.drasyl.channel.DrasylChannel.State.CONNECTED;
->>>>>>> 421c3cdc
 
 /**
  * A virtual {@link Channel} for peer communication.
@@ -361,32 +354,6 @@
                         final ApplicationMessage appMsg = ApplicationMessage.of(parent().config().getNetworkId(), (IdentityPublicKey) remoteAddress, identity.getIdentityPublicKey(), identity.getProofOfWork(), buf.retain());
                         final InetAddressedMessage<ApplicationMessage> inetMsg = new InetAddressedMessage<>(appMsg, endpoint);
 
-<<<<<<< HEAD
-            ReferenceCountUtil.retain(msg);
-            final OverlayAddressedMessage<Object> serverChannelMsg = new OverlayAddressedMessage<>(msg, remoteAddress, localAddress);
-            final int identityHashCode;
-            if (LOG.isTraceEnabled()) {
-                identityHashCode = System.identityHashCode(msg);
-                LOG.trace("Pass outbound message `{}` ({}) as `{}` ({}) to server channel.", msg, identityHashCode, serverChannelMsg, System.identityHashCode(serverChannelMsg));
-            }
-            else {
-                identityHashCode = 0;
-            }
-            final ChannelFuture writeFuture = parent().write(serverChannelMsg);
-            if (LOG.isWarnEnabled()) {
-                final String msgStr = Objects.toString(msg);
-                writeFuture.addListener(future -> {
-                    if (!future.isSuccess()) {
-                        LOG.warn("Outbound message `{}` ({}) written from channel `{}` to server channel failed:", () -> msgStr, () -> identityHashCode, () -> this, future::cause);
-                    }
-                    else {
-                        LOG.trace("Outbound message `{}` ({}) written from channel `{}` to server channel successfully written.", () -> msgStr, () -> identityHashCode, () -> this);
-                    }
-                });
-            }
-            in.remove();
-            wroteToParent = true;
-=======
                         LOG.trace("Resolve message to endpoint `{}`.", endpoint);
                         if (parent().udpChannel().isWritable()) {
                             doUdpFlush = true;
@@ -415,7 +382,6 @@
 
         for (final DrasylChannel channel : intraVmChannelsWrittenTo) {
             channel.finishRead();
->>>>>>> 421c3cdc
         }
     }
 
@@ -463,11 +429,7 @@
      * @return {@code true} if remote peer is reachable via a direct path.
      */
     public boolean isDirectPathPresent() {
-<<<<<<< HEAD
-        return ((DrasylServerChannel) parent()).isDirectPathPresent(remoteAddress);
-=======
         return parent().config().getPeersManager().hasPath(remoteAddress);
->>>>>>> 421c3cdc
     }
 
     private class DrasylChannelUnsafe extends AbstractUnsafe {
