/*
 * Copyright (c) 2020-2022 Heiko Bornholdt and Kevin Röbert
 *
 * Permission is hereby granted, free of charge, to any person obtaining a copy
 * of this software and associated documentation files (the "Software"), to deal
 * in the Software without restriction, including without limitation the rights
 * to use, copy, modify, merge, publish, distribute, sublicense, and/or sell
 * copies of the Software, and to permit persons to whom the Software is
 * furnished to do so, subject to the following conditions:
 *
 * The above copyright notice and this permission notice shall be included in all
 * copies or substantial portions of the Software.
 *
 * THE SOFTWARE IS PROVIDED "AS IS", WITHOUT WARRANTY OF ANY KIND,
 * EXPRESS OR IMPLIED, INCLUDING BUT NOT LIMITED TO THE WARRANTIES OF
 * MERCHANTABILITY, FITNESS FOR A PARTICULAR PURPOSE AND NONINFRINGEMENT.
 * IN NO EVENT SHALL THE AUTHORS OR COPYRIGHT HOLDERS BE LIABLE FOR ANY CLAIM,
 * DAMAGES OR OTHER LIABILITY, WHETHER IN AN ACTION OF CONTRACT, TORT OR
 * OTHERWISE, ARISING FROM, OUT OF OR IN CONNECTION WITH THE SOFTWARE OR THE USE
 * OR OTHER DEALINGS IN THE SOFTWARE.
 */
package org.drasyl.handler.connection;

import io.netty.channel.ChannelDuplexHandler;
import io.netty.channel.ChannelHandlerContext;
import io.netty.channel.ChannelPromise;
import io.netty.channel.PendingWriteQueue;

import java.nio.channels.ClosedChannelException;

/**
 * This handler pends all channel writes in a {@link PendingWriteQueue} until a connection handshake
 * has been signaled by receiving a {@link ConnectionHandshakeCompleted} event. Once the handshake
 * is completed, this handler will remove itself from the channel pipeline.
 */
public class ConnectionHandshakePendWritesHandler extends ChannelDuplexHandler {
    private PendingWriteQueue pendingWrites;
    private boolean doFlush;

    ConnectionHandshakePendWritesHandler(final PendingWriteQueue pendingWrites,
                                         final boolean doFlush) {
        this.pendingWrites = pendingWrites;
        this.doFlush = doFlush;
    }

    public ConnectionHandshakePendWritesHandler() {
        this(null, false);
    }

    @Override
    public void handlerAdded(final ChannelHandlerContext ctx) {
        this.pendingWrites = new PendingWriteQueue(ctx);
    }

    @Override
    public void handlerRemoved(final ChannelHandlerContext ctx) {
<<<<<<< HEAD
        // FIXME: ich habe ein NPE hier. Muss ja an pendingWrites liegen
        pendingWrites.removeAndFailAll(new Exception(ConnectionHandshakePendWritesHandler.class.getSimpleName() + " that has pend this write has been removed from channel before connection handshake was completed."));
=======
        if (pendingWrites != null) {
            pendingWrites.removeAndFailAll(new Exception(ConnectionHandshakePendWritesHandler.class.getSimpleName() + " that has pend this write has been removed from channel before connection handshake was completed."));
        }
>>>>>>> 66a685db
    }

    @Override
    public void write(final ChannelHandlerContext ctx,
                      final Object msg,
                      final ChannelPromise promise) {
        // handshake not completed yet, pend write
        pendingWrites.add(msg, promise);
    }

    @Override
    public void flush(final ChannelHandlerContext ctx) {
        doFlush = true;
        ctx.flush();
    }

    @Override
    public void channelInactive(final ChannelHandlerContext ctx) {
        // channel is closing, discard all pending writes
        pendingWrites.removeAndFailAll(new ClosedChannelException());
        pendingWrites = null;
        ctx.fireChannelInactive();
    }

    @Override
    public void userEventTriggered(final ChannelHandlerContext ctx,
                                   final Object evt) {
        if (evt instanceof ConnectionHandshakeCompleted) {
            // handshake completed! perform all pending writes and remove itself from pipeline
            pendingWrites.removeAndWriteAll();
            if (doFlush) {
                ctx.flush();
            }
            ctx.pipeline().remove(this);
        }

        // pass through events
        ctx.fireUserEventTriggered(evt);
    }
}<|MERGE_RESOLUTION|>--- conflicted
+++ resolved
@@ -54,14 +54,9 @@
 
     @Override
     public void handlerRemoved(final ChannelHandlerContext ctx) {
-<<<<<<< HEAD
-        // FIXME: ich habe ein NPE hier. Muss ja an pendingWrites liegen
-        pendingWrites.removeAndFailAll(new Exception(ConnectionHandshakePendWritesHandler.class.getSimpleName() + " that has pend this write has been removed from channel before connection handshake was completed."));
-=======
         if (pendingWrites != null) {
             pendingWrites.removeAndFailAll(new Exception(ConnectionHandshakePendWritesHandler.class.getSimpleName() + " that has pend this write has been removed from channel before connection handshake was completed."));
         }
->>>>>>> 66a685db
     }
 
     @Override
