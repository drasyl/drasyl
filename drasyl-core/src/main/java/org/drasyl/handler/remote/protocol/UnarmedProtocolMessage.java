/*
 * Copyright (c) 2020-2021 Heiko Bornholdt and Kevin Röbert
 *
 * Permission is hereby granted, free of charge, to any person obtaining a copy
 * of this software and associated documentation files (the "Software"), to deal
 * in the Software without restriction, including without limitation the rights
 * to use, copy, modify, merge, publish, distribute, sublicense, and/or sell
 * copies of the Software, and to permit persons to whom the Software is
 * furnished to do so, subject to the following conditions:
 *
 * The above copyright notice and this permission notice shall be included in all
 * copies or substantial portions of the Software.
 *
 * THE SOFTWARE IS PROVIDED "AS IS", WITHOUT WARRANTY OF ANY KIND,
 * EXPRESS OR IMPLIED, INCLUDING BUT NOT LIMITED TO THE WARRANTIES OF
 * MERCHANTABILITY, FITNESS FOR A PARTICULAR PURPOSE AND NONINFRINGEMENT.
 * IN NO EVENT SHALL THE AUTHORS OR COPYRIGHT HOLDERS BE LIABLE FOR ANY CLAIM,
 * DAMAGES OR OTHER LIABILITY, WHETHER IN AN ACTION OF CONTRACT, TORT OR
 * OTHERWISE, ARISING FROM, OUT OF OR IN CONNECTION WITH THE SOFTWARE OR THE USE
 * OR OTHER DEALINGS IN THE SOFTWARE.
 */
package org.drasyl.handler.remote.protocol;

import com.google.auto.value.AutoValue;
import io.netty.buffer.ByteBuf;
import io.netty.buffer.ByteBufAllocator;
import io.netty.buffer.ByteBufInputStream;
import org.drasyl.crypto.Crypto;
import org.drasyl.crypto.CryptoException;
import org.drasyl.crypto.sodium.SessionPair;
import org.drasyl.identity.DrasylAddress;
import org.drasyl.identity.ProofOfWork;
import org.drasyl.util.InputStreamHelper;
import org.drasyl.util.UnsignedShort;
import org.drasyl.util.internal.Nullable;

import java.io.IOException;

/**
 * Describes an unencrypted protocol message whose only public header has been read so far.
 * <p>
 * {@link #read()} can be used to read the message's remainder.
 * <p>
 * This is an immutable object.
 */
@AutoValue
@SuppressWarnings("java:S118")
public abstract class UnarmedProtocolMessage implements PartialReadMessage {
    @Nullable
    public abstract DrasylAddress getRecipient();

    @Override
    public void close() {
        release();
    }

    @Override
    public int refCnt() {
        return getBytes().refCnt();
    }

    @Override
    public UnarmedProtocolMessage retain() {
        getBytes().retain();
        return this;
    }

    @Override
    public UnarmedProtocolMessage retain(final int increment) {
        getBytes().retain(increment);
        return this;
    }

    @Override
    public UnarmedProtocolMessage touch() {
        getBytes().touch();
        return this;
    }

    @Override
    public UnarmedProtocolMessage touch(final Object hint) {
        getBytes().touch(hint);
        return this;
    }

    @Override
    public boolean release() {
        return getBytes().release();
    }

    @Override
    public boolean release(final int decrement) {
        return getBytes().release(decrement);
    }

    /**
     * {@inheritDoc}
     * <p>
     * {@link ByteBuf#release()} ownership of {@code getBytes()} is transferred to this {@link
     * PartialReadMessage}.
     */
    @Override
    public UnarmedProtocolMessage incrementHopCount() {
        return UnarmedProtocolMessage.of(getHopCount().increment(), getArmed(), getNetworkId(), getNonce(), getRecipient(), getSender(), getProofOfWork(), getBytes());
    }

    @Override
    public void writeTo(final ByteBuf out) {
        out.writeInt(MAGIC_NUMBER);
        buildPublicHeader().writeTo(out);
<<<<<<< HEAD
        final ByteBuf bytes = getBytes();
        bytes.markReaderIndex();
        out.writeBytes(bytes);
        bytes.resetReaderIndex();
    }

    @Override
    public int getLength() {
        return MAGIC_NUMBER_LEN + PublicHeader.LENGTH + getBytes().readableBytes();
=======
        out.writeBytes(getBytes());
>>>>>>> f0182e4c
    }

    /**
     * Read the remainder of this message and returns the resulted {@link FullReadMessage}.
     * <p>
     * {@code getBytes()} will be consumed and released by this method.
     *
     * @return the fully read message
     * @throws InvalidMessageFormatException if message could not be read
     */
    @SuppressWarnings({ "java:S138", "java:S1142", "java:S1151", "java:S1452" })
    public FullReadMessage<?> read() throws InvalidMessageFormatException {
        try {
            final PrivateHeader privateHeader = PrivateHeader.of(getBytes());

            switch (privateHeader.getType()) {
                case ACKNOWLEDGEMENT:
                    return AcknowledgementMessage.of(
                            getHopCount(),
                            getNetworkId(),
                            getNonce(),
                            getRecipient(),
                            getSender(),
                            getProofOfWork(),
                            getBytes()
                    );
                case APPLICATION:
                    return ApplicationMessage.of(
                            getHopCount(),
                            getArmed(),
                            getNetworkId(),
                            getNonce(),
                            getRecipient(),
                            getSender(),
                            getProofOfWork(),
                            getBytes().retain()
                    );
                case UNITE:
                    return UniteMessage.of(
                            getHopCount(),
                            getNetworkId(),
                            getNonce(),
                            getRecipient(),
                            getSender(),
                            getProofOfWork(),
                            getBytes()
                    );
                case HELLO:
                    return HelloMessage.of(
                            getHopCount(),
                            getNetworkId(),
                            getNonce(),
                            getRecipient(),
                            getSender(),
                            getProofOfWork(),
                            getBytes()
                    );
                default:
                    throw new InvalidMessageFormatException("Message is not of any known type.");
            }
        }
        finally {
            getBytes().release();
        }
    }

    private PublicHeader buildPublicHeader() {
        return PublicHeader.of(this);
    }

    /**
     * Returns an armed version ({@link ArmedProtocolMessage}) of this message.
     *
     * @param alloc
     * @param cryptoInstance the crypto instance that should be used
     * @param sessionPair    will be used for encryption
     * @return the armed version ({@link ArmedProtocolMessage}) of this message
     * @throws InvalidMessageFormatException if arming was not possible
     */
    public ArmedProtocolMessage arm(final ByteBufAllocator alloc,
                                    final Crypto cryptoInstance,
                                    final SessionPair sessionPair) throws InvalidMessageFormatException {
        try {
            getBytes().markReaderIndex();
            try (final ByteBufInputStream in = new ByteBufInputStream(getBytes())) {
                final UnsignedShort armedLength = PrivateHeader.getArmedLength(getBytes());
                final byte[] encryptedPrivateHeader = cryptoInstance.encrypt(InputStreamHelper.readNBytes(in, PrivateHeader.LENGTH), buildAuthTag(alloc), getNonce(), sessionPair);
                final byte[] encryptedBytes;
                final byte[] unencryptedRemainder;

                if (armedLength.getValue() > 0) {
                    encryptedBytes = cryptoInstance.encrypt(InputStreamHelper.readNBytes(in, armedLength.getValue()), new byte[0], getNonce(), sessionPair);
                    unencryptedRemainder = InputStreamHelper.readAllBytes(in);
                }
                else {
                    encryptedBytes = InputStreamHelper.readAllBytes(in);
                    unencryptedRemainder = new byte[0];
                }

                return ArmedProtocolMessage.of(
                        getNonce(),
                        getHopCount(), getNetworkId(),
                        getRecipient(), getSender(),
                        getProofOfWork(),
                        alloc.buffer(encryptedPrivateHeader.length + encryptedBytes.length + unencryptedRemainder.length).writeBytes(encryptedPrivateHeader).writeBytes(encryptedBytes).writeBytes(unencryptedRemainder)
                );
            }
        }
        catch (final IOException | CryptoException e) {
            throw new InvalidMessageFormatException("Unable to arm message.", e);
        }
        finally {
            getBytes().resetReaderIndex();
        }
    }

    /**
     * Returns an armed version ({@link ArmedProtocolMessage}) of this message and then releases
     * this message.
     *
     * @param alloc
     * @param cryptoInstance the crypto instance that should be used
     * @param sessionPair    will be used for encryption
     * @return the armed version ({@link ArmedProtocolMessage}) of this message
     * @throws InvalidMessageFormatException if arming was not possible
     */
    public ArmedProtocolMessage armAndRelease(final ByteBufAllocator alloc,
                                              final Crypto cryptoInstance,
                                              final SessionPair sessionPair) throws InvalidMessageFormatException {
        try {
            return arm(alloc, cryptoInstance, sessionPair);
        }
        finally {
            release();
        }
    }

    private byte[] buildAuthTag(final ByteBufAllocator alloc) {
        return buildPublicHeader().buildAuthTag(alloc);
    }

    /**
     * Creates an unarmed message.
     * <p>
     * {@link ByteBuf#release()} ownership of {@code bytes} is transferred to this {@link
     * PartialReadMessage}.
     * <p>
     * Modifying the content of {@code bytes} or the returned message's buffer affects each other's
     * content while they maintain separate indexes and marks.
     *
     * @param hopCount    the hop count
     * @param isArmed     if this message is armed or not
     * @param networkId   the network id
     * @param nonce       the nonce
     * @param recipient   the public key of the recipient
     * @param sender      the public key of the sender
     * @param proofOfWork the proof of work of {@code sender}
     * @param bytes       message's remainder as bytes (may be armed). {@link ByteBuf#release()}
     *                    ownership is transferred to this {@link PartialReadMessage}.
     * @return an {@link PartialReadMessage}
     * @throws NullPointerException if {@code nonce}, {@code sender}, {@code proofOfWork}, or {@code
     *                              recipient} is {@code null}
     */
    @SuppressWarnings("java:S107")
    public static UnarmedProtocolMessage of(final HopCount hopCount,
                                            final boolean isArmed,
                                            final int networkId,
                                            final Nonce nonce,
                                            final DrasylAddress recipient,
                                            final DrasylAddress sender,
                                            final ProofOfWork proofOfWork,
                                            final ByteBuf bytes) {
        return new AutoValue_UnarmedProtocolMessage(
                nonce,
                networkId,
                sender,
                proofOfWork,
                hopCount,
                isArmed,
                bytes,
                recipient
        );
    }
}<|MERGE_RESOLUTION|>--- conflicted
+++ resolved
@@ -25,6 +25,7 @@
 import io.netty.buffer.ByteBuf;
 import io.netty.buffer.ByteBufAllocator;
 import io.netty.buffer.ByteBufInputStream;
+import org.drasyl.util.internal.Nullable;
 import org.drasyl.crypto.Crypto;
 import org.drasyl.crypto.CryptoException;
 import org.drasyl.crypto.sodium.SessionPair;
@@ -32,7 +33,6 @@
 import org.drasyl.identity.ProofOfWork;
 import org.drasyl.util.InputStreamHelper;
 import org.drasyl.util.UnsignedShort;
-import org.drasyl.util.internal.Nullable;
 
 import java.io.IOException;
 
@@ -108,7 +108,6 @@
     public void writeTo(final ByteBuf out) {
         out.writeInt(MAGIC_NUMBER);
         buildPublicHeader().writeTo(out);
-<<<<<<< HEAD
         final ByteBuf bytes = getBytes();
         bytes.markReaderIndex();
         out.writeBytes(bytes);
@@ -118,9 +117,6 @@
     @Override
     public int getLength() {
         return MAGIC_NUMBER_LEN + PublicHeader.LENGTH + getBytes().readableBytes();
-=======
-        out.writeBytes(getBytes());
->>>>>>> f0182e4c
     }
 
     /**
