/*
 * Copyright (c) 2020-2024 Heiko Bornholdt and Kevin Röbert
 *
 * Permission is hereby granted, free of charge, to any person obtaining a copy
 * of this software and associated documentation files (the "Software"), to deal
 * in the Software without restriction, including without limitation the rights
 * to use, copy, modify, merge, publish, distribute, sublicense, and/or sell
 * copies of the Software, and to permit persons to whom the Software is
 * furnished to do so, subject to the following conditions:
 *
 * The above copyright notice and this permission notice shall be included in all
 * copies or substantial portions of the Software.
 *
 * THE SOFTWARE IS PROVIDED "AS IS", WITHOUT WARRANTY OF ANY KIND,
 * EXPRESS OR IMPLIED, INCLUDING BUT NOT LIMITED TO THE WARRANTIES OF
 * MERCHANTABILITY, FITNESS FOR A PARTICULAR PURPOSE AND NONINFRINGEMENT.
 * IN NO EVENT SHALL THE AUTHORS OR COPYRIGHT HOLDERS BE LIABLE FOR ANY CLAIM,
 * DAMAGES OR OTHER LIABILITY, WHETHER IN AN ACTION OF CONTRACT, TORT OR
 * OTHERWISE, ARISING FROM, OUT OF OR IN CONNECTION WITH THE SOFTWARE OR THE USE
 * OR OTHER DEALINGS IN THE SOFTWARE.
 */
package org.drasyl.handler.remote;

import io.netty.buffer.ByteBuf;
import io.netty.channel.ChannelHandler.Sharable;
import io.netty.channel.ChannelHandlerContext;
import io.netty.handler.codec.MessageToMessageCodec;
import io.netty.util.ReferenceCountUtil;
import org.drasyl.channel.InetAddressedMessage;
import org.drasyl.handler.remote.protocol.InvalidMessageFormatException;
import org.drasyl.handler.remote.protocol.MagicNumberMissmatchException;
import org.drasyl.handler.remote.protocol.PartialReadMessage;
import org.drasyl.handler.remote.protocol.RemoteMessage;
import org.drasyl.util.logging.Logger;
import org.drasyl.util.logging.LoggerFactory;

import java.util.List;

/**
 * This codec converts {@link ByteBuf}s to {@link RemoteMessage}s an vice versa.
 */
@SuppressWarnings("java:S110")
@Sharable
public class ByteToRemoteMessageCodec extends MessageToMessageCodec<InetAddressedMessage<ByteBuf>, InetAddressedMessage<RemoteMessage>> {
    private static final Logger LOG = LoggerFactory.getLogger(ByteToRemoteMessageCodec.class);

    @Override
    public boolean acceptOutboundMessage(final Object msg) {
        return msg instanceof InetAddressedMessage && ((InetAddressedMessage<?>) msg).content() instanceof RemoteMessage;
    }

    @Override
    protected void encode(final ChannelHandlerContext ctx,
                          final InetAddressedMessage<RemoteMessage> msg,
                          final List<Object> out) throws InvalidMessageFormatException {
        final RemoteMessage remoteMsg = msg.content();
<<<<<<< HEAD
        final ByteBuf buffer = ctx.alloc().buffer(remoteMsg.getLength());
        remoteMsg.writeTo(buffer);
        final InetAddressedMessage<ByteBuf> encodedMsg = msg.replace(buffer);
        out.add(encodedMsg);
        if (LOG.isTraceEnabled()) {
            LOG.trace("Encode `{}` ({}) to `{}` ({})", msg, msg.content().getNonce(), encodedMsg, System.identityHashCode(encodedMsg));
        }
=======
        final ByteBuf buffer = remoteMsg.encodeMessage(ctx.alloc());
        out.add(msg.replace(buffer));
>>>>>>> 34fa44f5
    }

    @Override
    public boolean acceptInboundMessage(final Object msg) {
        return msg instanceof InetAddressedMessage && ((InetAddressedMessage<?>) msg).content() instanceof ByteBuf;
    }

    @Override
    protected void decode(final ChannelHandlerContext ctx,
                          final InetAddressedMessage<ByteBuf> msg,
                          final List<Object> out) throws InvalidMessageFormatException {
        try {
            InetAddressedMessage<PartialReadMessage> decodedMsg = msg.replace(PartialReadMessage.of(msg.content().retain()));
            out.add(decodedMsg);
            if (LOG.isTraceEnabled()) {
                LOG.trace("Decode `{}` ({}) to `{}` ({})", msg, System.identityHashCode(msg), decodedMsg, decodedMsg.content().getNonce());
            }
        }
        catch (final MagicNumberMissmatchException e) {
            ReferenceCountUtil.release(msg);
            LOG.trace("Message has invalid magic number. Drop it!", e);
        }
    }
}<|MERGE_RESOLUTION|>--- conflicted
+++ resolved
@@ -54,18 +54,8 @@
                           final InetAddressedMessage<RemoteMessage> msg,
                           final List<Object> out) throws InvalidMessageFormatException {
         final RemoteMessage remoteMsg = msg.content();
-<<<<<<< HEAD
-        final ByteBuf buffer = ctx.alloc().buffer(remoteMsg.getLength());
-        remoteMsg.writeTo(buffer);
-        final InetAddressedMessage<ByteBuf> encodedMsg = msg.replace(buffer);
-        out.add(encodedMsg);
-        if (LOG.isTraceEnabled()) {
-            LOG.trace("Encode `{}` ({}) to `{}` ({})", msg, msg.content().getNonce(), encodedMsg, System.identityHashCode(encodedMsg));
-        }
-=======
         final ByteBuf buffer = remoteMsg.encodeMessage(ctx.alloc());
         out.add(msg.replace(buffer));
->>>>>>> 34fa44f5
     }
 
     @Override
@@ -78,11 +68,7 @@
                           final InetAddressedMessage<ByteBuf> msg,
                           final List<Object> out) throws InvalidMessageFormatException {
         try {
-            InetAddressedMessage<PartialReadMessage> decodedMsg = msg.replace(PartialReadMessage.of(msg.content().retain()));
-            out.add(decodedMsg);
-            if (LOG.isTraceEnabled()) {
-                LOG.trace("Decode `{}` ({}) to `{}` ({})", msg, System.identityHashCode(msg), decodedMsg, decodedMsg.content().getNonce());
-            }
+            out.add(msg.replace(PartialReadMessage.of(msg.content().retain())));
         }
         catch (final MagicNumberMissmatchException e) {
             ReferenceCountUtil.release(msg);
