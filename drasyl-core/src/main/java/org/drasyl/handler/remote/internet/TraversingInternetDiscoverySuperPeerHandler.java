--- conflicted
+++ resolved
@@ -93,11 +93,7 @@
             initiateRendezvous(ctx, senderKey, recipientKey);
         }
         else {
-<<<<<<< HEAD
-            LOG.error("Do not send unite for {} and {} as we have already sent one recently.", senderKey, recipientKey);
-=======
             LOG.trace("Do not send unite for {} and {} as we have already sent one recently.", senderKey, recipientKey);
->>>>>>> 34fa44f5
         }
     }
 
@@ -125,38 +121,26 @@
         final ChildrenPeer recipient = childrenPeers.get(recipientKey);
 
         if (sender != null && recipient != null) {
-            LOG.debug("The clients `{}` and `{}` wants to communicate with each other. Initiate rendezvous so that they try to establish a direct connecting.", () -> senderKey, () -> recipientKey);
+            LOG.trace("The clients `{}` and `{}` wants to communicate with each other. Initiate rendezvous so that they try to establish a direct connecting.", () -> senderKey, () -> recipientKey);
 
             final Set<InetSocketAddress> senderAddressCandidates = sender.inetAddressCandidates();
             final Set<InetSocketAddress> recipientAddressCandidates = recipient.inetAddressCandidates();
 
             // send recipient's information to sender
-<<<<<<< HEAD
-            final UniteMessage senderUnite = UniteMessage.of(myNetworkId, senderKey, myPublicKey, myProofOfWork, recipientKey, recipientAddressCandidates);
-            LOG.debug("Send Unite for peer `{}` to `{}`.", () -> senderKey, () -> recipientKey);
-            ctx.write(new InetAddressedMessage<>(senderUnite, sender.publicInetAddress())).addListener(future -> {
-=======
             final UniteMessage senderUnite = UniteMessage.of(config(ctx).getNetworkId(), senderKey, ((IdentityChannel) ctx.channel()).identity().getIdentityPublicKey(), ((IdentityChannel) ctx.channel()).identity().getProofOfWork(), recipientKey, recipientAddressCandidates);
             final InetSocketAddress senderInetAddress = config(ctx).getPeersManager().resolveInetAddress(senderKey, PATH_ID);
             LOG.trace("Send Unite for peer `{}` to `{}`.", () -> senderKey, () -> senderInetAddress);
             ctx.write(new InetAddressedMessage<>(senderUnite, senderInetAddress)).addListener(future -> {
->>>>>>> 34fa44f5
                 if (!future.isSuccess()) {
                     LOG.warn("Unable to send Unite for peer `{}` to `{}`", () -> senderKey, () -> senderInetAddress, future::cause);
                 }
             });
 
             // send sender's information to recipient
-<<<<<<< HEAD
-            final UniteMessage recipientUnite = UniteMessage.of(myNetworkId, recipientKey, myPublicKey, myProofOfWork, senderKey, senderAddressCandidates);
-            LOG.debug("Send Unite for peer `{}` to `{}`.", () -> recipientKey, () -> senderKey);
-            ctx.write(new InetAddressedMessage<>(recipientUnite, recipient.publicInetAddress())).addListener(future -> {
-=======
             final UniteMessage recipientUnite = UniteMessage.of(config(ctx).getNetworkId(), recipientKey, ((IdentityChannel) ctx.channel()).identity().getIdentityPublicKey(), ((IdentityChannel) ctx.channel()).identity().getProofOfWork(), senderKey, senderAddressCandidates);
             final InetSocketAddress recipientInetAddress = config(ctx).getPeersManager().resolveInetAddress(recipientKey, PATH_ID);
             LOG.trace("Send Unite for peer `{}` to `{}`.", () -> recipientKey, () -> recipientInetAddress);
             ctx.write(new InetAddressedMessage<>(recipientUnite, recipientInetAddress)).addListener(future -> {
->>>>>>> 34fa44f5
                 if (!future.isSuccess()) {
                     LOG.warn("Unable to send Unite for peer `{}` to `{}`", () -> recipientKey, () -> recipientInetAddress, future::cause);
                 }
