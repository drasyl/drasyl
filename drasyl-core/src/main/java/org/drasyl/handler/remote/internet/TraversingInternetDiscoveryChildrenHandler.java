/*
 * Copyright (c) 2020-2023 Heiko Bornholdt and Kevin Röbert
 *
 * Permission is hereby granted, free of charge, to any person obtaining a copy
 * of this software and associated documentation files (the "Software"), to deal
 * in the Software without restriction, including without limitation the rights
 * to use, copy, modify, merge, publish, distribute, sublicense, and/or sell
 * copies of the Software, and to permit persons to whom the Software is
 * furnished to do so, subject to the following conditions:
 *
 * The above copyright notice and this permission notice shall be included in all
 * copies or substantial portions of the Software.
 *
 * THE SOFTWARE IS PROVIDED "AS IS", WITHOUT WARRANTY OF ANY KIND,
 * EXPRESS OR IMPLIED, INCLUDING BUT NOT LIMITED TO THE WARRANTIES OF
 * MERCHANTABILITY, FITNESS FOR A PARTICULAR PURPOSE AND NONINFRINGEMENT.
 * IN NO EVENT SHALL THE AUTHORS OR COPYRIGHT HOLDERS BE LIABLE FOR ANY CLAIM,
 * DAMAGES OR OTHER LIABILITY, WHETHER IN AN ACTION OF CONTRACT, TORT OR
 * OTHERWISE, ARISING FROM, OUT OF OR IN CONNECTION WITH THE SOFTWARE OR THE USE
 * OR OTHER DEALINGS IN THE SOFTWARE.
 */
package org.drasyl.handler.remote.internet;

import io.netty.channel.ChannelHandlerContext;
import io.netty.channel.ChannelPromise;
import io.netty.util.concurrent.Future;
import org.drasyl.channel.InetAddressedMessage;
import org.drasyl.channel.OverlayAddressedMessage;
import org.drasyl.handler.discovery.AddPathEvent;
import org.drasyl.handler.discovery.PathRttEvent;
import org.drasyl.handler.discovery.RemovePathEvent;
import org.drasyl.handler.remote.protocol.AcknowledgementMessage;
import org.drasyl.handler.remote.protocol.ApplicationMessage;
import org.drasyl.handler.remote.protocol.ArmedProtocolMessage;
import org.drasyl.handler.remote.protocol.HelloMessage;
import org.drasyl.handler.remote.protocol.UniteMessage;
import org.drasyl.identity.DrasylAddress;
import org.drasyl.identity.IdentityPublicKey;
import org.drasyl.identity.IdentitySecretKey;
import org.drasyl.identity.ProofOfWork;
import org.drasyl.util.logging.Logger;
import org.drasyl.util.logging.LoggerFactory;
import org.drasyl.util.network.NetworkUtil;

import java.net.InetAddress;
import java.net.InetSocketAddress;
import java.util.HashMap;
import java.util.Iterator;
import java.util.Map;
import java.util.Map.Entry;
import java.util.Objects;
import java.util.Set;
import java.util.function.LongSupplier;
import java.util.stream.Collectors;

import static java.util.Objects.requireNonNull;
import static org.drasyl.util.Preconditions.requireNonNegative;
import static org.drasyl.util.Preconditions.requirePositive;

/**
 * Extends {@link InternetDiscoveryChildrenHandler} by performing a rendezvous initiated by one of
 * our super peers.
 *
 * @see TraversingInternetDiscoverySuperPeerHandler
 */
@SuppressWarnings("unchecked")
public class TraversingInternetDiscoveryChildrenHandler extends InternetDiscoveryChildrenHandler {
    private static final Logger LOG = LoggerFactory.getLogger(TraversingInternetDiscoveryChildrenHandler.class);
    private static final Object PATH = TraversingInternetDiscoveryChildrenHandler.class;
    private final long pingCommunicationTimeoutMillis;
    private final long maxPeers;
    private final Map<DrasylAddress, TraversingPeer> traversingPeers;

    @SuppressWarnings("java:S107")
    TraversingInternetDiscoveryChildrenHandler(final int myNetworkId,
                                               final IdentityPublicKey myPublicKey,
                                               final IdentitySecretKey mySecretKey,
                                               final ProofOfWork myProofOfWork,
                                               final LongSupplier currentTime,
                                               final long initialPingDelayMillis,
                                               final long pingIntervalMillis,
                                               final long pingTimeoutMillis,
                                               final long maxTimeOffsetMillis,
                                               final Map<IdentityPublicKey, SuperPeer> superPeers,
                                               final Future<?> heartbeatDisposable,
                                               final IdentityPublicKey bestSuperPeer,
                                               final long pingCommunicationTimeoutMillis,
                                               final long maxPeers,
                                               final Map<DrasylAddress, TraversingPeer> traversingPeers) {
        super(myNetworkId, myPublicKey, mySecretKey, myProofOfWork, currentTime, initialPingDelayMillis, pingIntervalMillis, pingTimeoutMillis, maxTimeOffsetMillis, superPeers, heartbeatDisposable, bestSuperPeer);
        this.pingCommunicationTimeoutMillis = requirePositive(pingCommunicationTimeoutMillis);
        this.maxPeers = requireNonNegative(maxPeers);
        this.traversingPeers = requireNonNull(traversingPeers);
    }

    /**
     * @param myNetworkId                    the network we belong to
     * @param myPublicKey                    own public key
     * @param mySecretKey                    own secret key
     * @param myProofOfWork                  own proof of work
     * @param initialPingDelayMillis         time in millis after
     *                                       {@link #channelActive(ChannelHandlerContext)} has been
     *                                       fired, we start to ping super peers
     * @param pingIntervalMillis             interval in millis between a ping
     * @param pingTimeoutMillis              time in millis without ping response before a peer is
     *                                       assumed as unreachable
     * @param maxTimeOffsetMillis            time millis offset of received messages' timestamp
     *                                       before discarding them
     * @param superPeerAddresses             inet addresses and public keys of super peers
     * @param pingCommunicationTimeoutMillis time in millis a traversed connection to a peer will be
     *                                       discarded without application traffic. If set to
     *                                       {@code 0}, idle connections will never be discarded
     * @param maxPeers                       maximum number of peers to which a traversed connection
     *                                       should be maintained at the same time
     */
    @SuppressWarnings("java:S107")
    public TraversingInternetDiscoveryChildrenHandler(final int myNetworkId,
                                                      final IdentityPublicKey myPublicKey,
                                                      final IdentitySecretKey mySecretKey,
                                                      final ProofOfWork myProofOfWork,
                                                      final long initialPingDelayMillis,
                                                      final long pingIntervalMillis,
                                                      final long pingTimeoutMillis,
                                                      final long maxTimeOffsetMillis,
                                                      final Map<IdentityPublicKey, InetSocketAddress> superPeerAddresses,
                                                      final long pingCommunicationTimeoutMillis,
                                                      final long maxPeers) {
        super(myNetworkId, myPublicKey, mySecretKey, myProofOfWork, initialPingDelayMillis, pingIntervalMillis, pingTimeoutMillis, maxTimeOffsetMillis, superPeerAddresses);
        this.pingCommunicationTimeoutMillis = pingCommunicationTimeoutMillis;
        this.maxPeers = requireNonNegative(maxPeers);
        this.traversingPeers = new HashMap<>();
    }

    /*
     * Channel Events
     */

    @Override
    public void channelRead(final ChannelHandlerContext ctx,
                            final Object msg) {
        if (isUniteMessageFromSuperPeer(msg)) {
            final InetAddressedMessage<UniteMessage> addressedMsg = (InetAddressedMessage<UniteMessage>) msg;
            handleUniteMessage(ctx, addressedMsg.content());
        }
        else if (isHelloMessageFromTraversingPeer(msg)) {
            final InetAddressedMessage<HelloMessage> addressedMsg = (InetAddressedMessage<HelloMessage>) msg;
            handleHelloMessageFromTraversingPeer(ctx, addressedMsg.content(), addressedMsg.sender());
        }
        else if (isAcknowledgementMessageFromTraversingPeer(msg)) {
            final InetAddressedMessage<AcknowledgementMessage> addressedMsg = (InetAddressedMessage<AcknowledgementMessage>) msg;
            handleAcknowledgementMessageFromTraversingPeer(ctx, addressedMsg.content(), addressedMsg.sender());
        }
        else {
            if (isApplicationMessageFromTraversingPeer(msg)) {
                final TraversingPeer traversingPeer = traversingPeers.get(((InetAddressedMessage<ApplicationMessage>) msg).content().getSender());
                traversingPeer.applicationTrafficSentOrReceived();
            }

            super.channelRead(ctx, msg);
        }
    }

    @Override
    public void write(final ChannelHandlerContext ctx,
                      final Object msg,
                      final ChannelPromise promise) {
        if (isRoutableOutboundMessageToTraversingPeer(msg)) {
            // for one of my traversing peers -> route
            final OverlayAddressedMessage<ApplicationMessage> addressedMsg = (OverlayAddressedMessage<ApplicationMessage>) msg;
            handleRoutableOutboundMessageToTraversingPeer(ctx, promise, addressedMsg);
        }
        else {
            // unknown message type/no traversing recipient -> pass through
            super.write(ctx, msg, promise);
        }
    }

    /*
     * Traversing
     */

    @SuppressWarnings({ "java:S1067", "SuspiciousMethodCalls" })
    private boolean isUniteMessageFromSuperPeer(final Object msg) {
        return msg instanceof InetAddressedMessage &&
                ((InetAddressedMessage<?>) msg).content() instanceof UniteMessage &&
                myPublicKey.equals(((InetAddressedMessage<UniteMessage>) msg).content().getRecipient()) &&
                superPeers.containsKey(((InetAddressedMessage<UniteMessage>) msg).content().getSender());
    }

    private void handleUniteMessage(final ChannelHandlerContext ctx, final UniteMessage msg) {
        final DrasylAddress address = msg.getAddress();
        final Set<InetSocketAddress> endpoints = msg.getEndpoints();
<<<<<<< HEAD
        log().debug("Got Unite for peer `{}` with endpoints `{}`.", address, endpoints);
=======
        LOG.debug("Got Unite for peer `{}` with endpoints `{}`.", address, endpoints);
>>>>>>> ebbc2efc

        if (maxPeers == 0 || maxPeers > traversingPeers.size()) {
            final TraversingPeer existingTraversingPeer = traversingPeers.get(address);
            final TraversingPeer newTraversingPeer = new TraversingPeer(currentTime, pingTimeoutMillis, pingCommunicationTimeoutMillis, endpoints);

            if (!Objects.equals(existingTraversingPeer, newTraversingPeer)) {
                // new peer or endpoints have changes -> send Hello
<<<<<<< HEAD
                log().debug("Try to reach peer `{}` at endpoints `{}`", address, endpoints);
=======
                LOG.debug("Try to reach peer `{}` at endpoints `{}`", address, endpoints);
>>>>>>> ebbc2efc
                traversingPeers.put(address, newTraversingPeer);
                newTraversingPeer.applicationTrafficSentOrReceived();
                newTraversingPeer.helloSent();
                for (final InetSocketAddress inetAddress : newTraversingPeer.inetAddressCandidates()) {
                    writeHelloMessage(ctx, address, inetAddress, null);
                }
                ctx.flush();
            }
            else {
<<<<<<< HEAD
                log().debug("Do nothing, as we are already trying to reach the peer via received endpoints.");
=======
                LOG.debug("Do nothing, as we are already trying to reach the peer via received endpoints.");
>>>>>>> ebbc2efc
            }
        }
        else {
            log().trace("Got Unite for peer `{}` with address `{}`. But we've already reached maximum number of traversed peers. Drop message.", address, endpoints, endpoints);
        }
    }

    @SuppressWarnings("java:S1067")
    private boolean isHelloMessageFromTraversingPeer(final Object msg) {
        return msg instanceof InetAddressedMessage &&
                ((InetAddressedMessage<?>) msg).content() instanceof HelloMessage &&
                myPublicKey.equals(((InetAddressedMessage<HelloMessage>) msg).content().getRecipient()) &&
                traversingPeers.containsKey(((InetAddressedMessage<HelloMessage>) msg).content().getSender()) &&
                Math.abs(currentTime.getAsLong() - (((InetAddressedMessage<HelloMessage>) msg).content()).getTime()) <= maxTimeOffsetMillis &&
                ((InetAddressedMessage<HelloMessage>) msg).content().getChildrenTime() == 0;
    }

    private void handleHelloMessageFromTraversingPeer(final ChannelHandlerContext ctx,
                                                      final HelloMessage msg,
                                                      final InetSocketAddress inetAddress) {
        log().trace("Got Hello from traversing peer `{}` from address `{}`.", msg.getSender(), inetAddress);

        final TraversingPeer traversingPeer = traversingPeers.get(msg.getSender());

        // reply with Acknowledgement
        final AcknowledgementMessage acknowledgementMsg = AcknowledgementMessage.of(myNetworkId, msg.getSender(), myPublicKey, myProofOfWork, msg.getTime());
        log().trace("Send Acknowledgement for traversing peer `{}` to `{}`.", msg::getSender, () -> inetAddress);
        ctx.writeAndFlush(new InetAddressedMessage<>(acknowledgementMsg, inetAddress));

        if (!traversingPeer.isReachable() && traversingPeer.addInetAddressCandidate(inetAddress)) {
            // send Discovery immediately to speed up traversal
            traversingPeer.applicationTrafficSentOrReceived();
            traversingPeer.helloSent();
            writeHelloMessage(ctx, msg.getSender(), inetAddress, null);
            ctx.flush();
        }
    }

    @SuppressWarnings("java:S1067")
    private boolean isAcknowledgementMessageFromTraversingPeer(final Object msg) {
        return msg instanceof InetAddressedMessage<?> &&
                ((InetAddressedMessage<?>) msg).content() instanceof AcknowledgementMessage &&
                myPublicKey.equals(((InetAddressedMessage<AcknowledgementMessage>) msg).content().getRecipient()) &&
                traversingPeers.containsKey(((InetAddressedMessage<AcknowledgementMessage>) msg).content().getSender()) &&
                Math.abs(currentTime.getAsLong() - (((InetAddressedMessage<AcknowledgementMessage>) msg).content()).getTime()) <= maxTimeOffsetMillis;
    }

    private void handleAcknowledgementMessageFromTraversingPeer(final ChannelHandlerContext ctx,
                                                                final AcknowledgementMessage msg,
                                                                final InetSocketAddress inetAddress) {
        final DrasylAddress publicKey = msg.getSender();
        final long rtt = currentTime.getAsLong() - msg.getTime();
        log().trace("Got Acknowledgement ({}ms RTT) from traversing peer `{}`.", () -> rtt, () -> publicKey);

        final TraversingPeer traversingPeer = traversingPeers.get(publicKey);
        traversingPeer.acknowledgementReceived(inetAddress);

        final AddPathEvent event = AddPathEvent.of(publicKey, inetAddress, PATH, rtt);
        if (pathEventFilter.add(event)) {
            ctx.fireUserEventTriggered(event);
        }
        else {
            ctx.fireUserEventTriggered(PathRttEvent.of(publicKey, inetAddress, PATH, rtt));
        }
    }

    /*
     * Pinging
     */

    @Override
    void doHeartbeat(final ChannelHandlerContext ctx) {
        super.doHeartbeat(ctx);

        for (final Iterator<Entry<DrasylAddress, TraversingPeer>> it = traversingPeers.entrySet().iterator();
             it.hasNext(); ) {
            final Entry<DrasylAddress, TraversingPeer> entry = it.next();
            final DrasylAddress address = entry.getKey();
            final TraversingPeer traversingPeer = entry.getValue();

            if (traversingPeer.isStale()) {
                log().trace("Traversing peer `{}` is stale. Remove from my neighbour list.", address);
                it.remove();
                final RemovePathEvent event = RemovePathEvent.of(address, PATH);
                if (pathEventFilter.add(event)) {
                    ctx.fireUserEventTriggered(event);
                }
            }
            else {
                // send Discovery
                traversingPeer.helloSent();
                for (final InetSocketAddress inetAddress : traversingPeer.inetAddressCandidates()) {
                    writeHelloMessage(ctx, address, inetAddress, null);
                }
                ctx.flush();
            }
        }
    }

    @Override
    protected Set<InetSocketAddress> getPrivateAddresses() {
        final Set<InetAddress> addresses;
        if (bindAddress.getAddress().isAnyLocalAddress()) {
            // use all available addresses
            addresses = NetworkUtil.getAddresses();
        }
        else {
            // use given host
            addresses = Set.of(bindAddress.getAddress());
        }
        return addresses.stream().map(a -> new InetSocketAddress(a, bindAddress.getPort())).collect(Collectors.toSet());
    }

    private boolean isApplicationMessageFromTraversingPeer(final Object msg) {
        return msg instanceof InetAddressedMessage<?> &&
                ((InetAddressedMessage<?>) msg).content() instanceof ApplicationMessage &&
                traversingPeers.containsKey(((ApplicationMessage) ((InetAddressedMessage<?>) msg).content()).getSender());
    }

    /*
     * Routing
     */

    private boolean isRoutableOutboundMessageToTraversingPeer(final Object msg) {
        if (msg instanceof OverlayAddressedMessage<?> &&
                (((OverlayAddressedMessage<?>) msg).content() instanceof ApplicationMessage || ((OverlayAddressedMessage<?>) msg).content() instanceof ArmedProtocolMessage)) {
            final TraversingPeer traversingPeer = traversingPeers.get((((OverlayAddressedMessage<?>) msg).recipient()));
            return traversingPeer != null && traversingPeer.isReachable();
        }
        else {
            return false;
        }
    }

    private void handleRoutableOutboundMessageToTraversingPeer(final ChannelHandlerContext ctx,
                                                               final ChannelPromise promise,
                                                               final OverlayAddressedMessage<ApplicationMessage> addressedMsg) {
        final DrasylAddress address = addressedMsg.recipient();
        final TraversingPeer traversingPeer = traversingPeers.get(address);
        final InetSocketAddress inetAddress = traversingPeer.primaryAddress();
        traversingPeer.applicationTrafficSentOrReceived();

        log().debug("Got ApplicationMessage `{}` for traversing peer `{}`. Resolve it to inet address `{}`.", addressedMsg.content().getNonce(), address, inetAddress);
        ctx.write(addressedMsg.resolve(inetAddress), promise);
    }

    protected Logger log() {
        return LOG;
    }

    static class TraversingPeer {
        private final LongSupplier currentTime;
        private final long pingTimeoutMillis;
        private final long pingCommunicationTimeoutMillis;
        long firstHelloTime;
        long lastAcknowledgementTime;
        long lastApplicationTime;
        private final Set<InetSocketAddress> inetAddressCandidates;
        private InetSocketAddress primaryInetAddress;

        TraversingPeer(final LongSupplier currentTime,
                       final long pingTimeoutMillis,
                       final long pingCommunicationTimeoutMillis,
                       final Set<InetSocketAddress> inetAddressCandidates,
                       final long firstHelloTime,
                       final long lastAcknowledgementTime,
                       final long lastApplicationTime) {
            this.currentTime = requireNonNull(currentTime);
            this.pingTimeoutMillis = pingTimeoutMillis;
            this.pingCommunicationTimeoutMillis = pingCommunicationTimeoutMillis;
            this.inetAddressCandidates = requireNonNull(inetAddressCandidates);
            this.firstHelloTime = firstHelloTime;
            this.lastAcknowledgementTime = lastAcknowledgementTime;
            this.lastApplicationTime = lastApplicationTime;
        }

        TraversingPeer(final LongSupplier currentTime,
                       final long pingTimeoutMillis,
                       final long pingCommunicationTimeoutMillis,
                       final Set<InetSocketAddress> inetAddressCandidates) {
            this(currentTime, pingTimeoutMillis, pingCommunicationTimeoutMillis, inetAddressCandidates, 0L, 0L, 0L);
        }

        public boolean addInetAddressCandidate(final InetSocketAddress inetAddress) {
            return inetAddressCandidates.add(inetAddress);
        }

        public Set<InetSocketAddress> inetAddressCandidates() {
            return inetAddressCandidates;
        }

        public InetSocketAddress primaryAddress() {
            return primaryInetAddress;
        }

        public void helloSent() {
            if (this.firstHelloTime == 0) {
                this.firstHelloTime = currentTime.getAsLong();
            }
        }

        public void acknowledgementReceived(final InetSocketAddress inetAddress) {
            if (primaryInetAddress == null) {
                // we got our first ack. drop all others candidates
                LOG.trace("Got our first Acknowledgement for traversing peer from `{}`. Drop all other candiates.", inetAddress);
                primaryInetAddress = inetAddress;
                inetAddressCandidates.retainAll(Set.of(primaryInetAddress));
            }
            this.lastAcknowledgementTime = currentTime.getAsLong();
        }

        public void applicationTrafficSentOrReceived() {
            this.lastApplicationTime = currentTime.getAsLong();
        }

        /**
         * Returns {@code true}, if we just started to ping (within the last
         * {@link #pingTimeoutMillis} the peer.
         */
        public boolean isNew() {
            return firstHelloTime >= currentTime.getAsLong() - pingTimeoutMillis;
        }

        /**
         * Returns {@code true}, application message has been sent to or received from the peer
         * within the last {@link #pingCommunicationTimeoutMillis}.
         */
        public boolean hasApplicationTraffic() {
            return pingCommunicationTimeoutMillis == 0 || lastApplicationTime >= currentTime.getAsLong() - pingCommunicationTimeoutMillis;
        }

        /**
         * Returns {@code true}, if we have received an acknowledgement message from the peer within
         * the last {@link #pingTimeoutMillis}ms.
         */
        public boolean isReachable() {
            return lastAcknowledgementTime >= currentTime.getAsLong() - pingTimeoutMillis;
        }

        /**
         * Returns {@code true}, if {@link #isNew()} ()} and ({@link #isNew()} or
         * {@link #isReachable()}) return {@code false}.
         */
        public boolean isStale() {
            return !isNew() && (!hasApplicationTraffic() || !isReachable());
        }

        @Override
        public boolean equals(Object o) {
<<<<<<< HEAD
            if (this == o) return true;
            if (o == null || getClass() != o.getClass()) return false;
            TraversingPeer that = (TraversingPeer) o;
=======
            if (this == o) {
                return true;
            }
            if (o == null || getClass() != o.getClass()) {
                return false;
            }
            final TraversingPeer that = (TraversingPeer) o;
>>>>>>> ebbc2efc
            return Objects.equals(inetAddressCandidates, that.inetAddressCandidates);
        }

        @Override
        public int hashCode() {
            return Objects.hash(inetAddressCandidates);
        }
    }
}<|MERGE_RESOLUTION|>--- conflicted
+++ resolved
@@ -190,11 +190,7 @@
     private void handleUniteMessage(final ChannelHandlerContext ctx, final UniteMessage msg) {
         final DrasylAddress address = msg.getAddress();
         final Set<InetSocketAddress> endpoints = msg.getEndpoints();
-<<<<<<< HEAD
         log().debug("Got Unite for peer `{}` with endpoints `{}`.", address, endpoints);
-=======
-        LOG.debug("Got Unite for peer `{}` with endpoints `{}`.", address, endpoints);
->>>>>>> ebbc2efc
 
         if (maxPeers == 0 || maxPeers > traversingPeers.size()) {
             final TraversingPeer existingTraversingPeer = traversingPeers.get(address);
@@ -202,11 +198,7 @@
 
             if (!Objects.equals(existingTraversingPeer, newTraversingPeer)) {
                 // new peer or endpoints have changes -> send Hello
-<<<<<<< HEAD
                 log().debug("Try to reach peer `{}` at endpoints `{}`", address, endpoints);
-=======
-                LOG.debug("Try to reach peer `{}` at endpoints `{}`", address, endpoints);
->>>>>>> ebbc2efc
                 traversingPeers.put(address, newTraversingPeer);
                 newTraversingPeer.applicationTrafficSentOrReceived();
                 newTraversingPeer.helloSent();
@@ -216,11 +208,7 @@
                 ctx.flush();
             }
             else {
-<<<<<<< HEAD
                 log().debug("Do nothing, as we are already trying to reach the peer via received endpoints.");
-=======
-                LOG.debug("Do nothing, as we are already trying to reach the peer via received endpoints.");
->>>>>>> ebbc2efc
             }
         }
         else {
@@ -470,11 +458,6 @@
 
         @Override
         public boolean equals(Object o) {
-<<<<<<< HEAD
-            if (this == o) return true;
-            if (o == null || getClass() != o.getClass()) return false;
-            TraversingPeer that = (TraversingPeer) o;
-=======
             if (this == o) {
                 return true;
             }
@@ -482,7 +465,6 @@
                 return false;
             }
             final TraversingPeer that = (TraversingPeer) o;
->>>>>>> ebbc2efc
             return Objects.equals(inetAddressCandidates, that.inetAddressCandidates);
         }
 
