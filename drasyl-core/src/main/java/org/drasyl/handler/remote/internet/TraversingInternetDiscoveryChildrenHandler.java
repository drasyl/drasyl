/*
 * Copyright (c) 2020-2023 Heiko Bornholdt and Kevin Röbert
 *
 * Permission is hereby granted, free of charge, to any person obtaining a copy
 * of this software and associated documentation files (the "Software"), to deal
 * in the Software without restriction, including without limitation the rights
 * to use, copy, modify, merge, publish, distribute, sublicense, and/or sell
 * copies of the Software, and to permit persons to whom the Software is
 * furnished to do so, subject to the following conditions:
 *
 * The above copyright notice and this permission notice shall be included in all
 * copies or substantial portions of the Software.
 *
 * THE SOFTWARE IS PROVIDED "AS IS", WITHOUT WARRANTY OF ANY KIND,
 * EXPRESS OR IMPLIED, INCLUDING BUT NOT LIMITED TO THE WARRANTIES OF
 * MERCHANTABILITY, FITNESS FOR A PARTICULAR PURPOSE AND NONINFRINGEMENT.
 * IN NO EVENT SHALL THE AUTHORS OR COPYRIGHT HOLDERS BE LIABLE FOR ANY CLAIM,
 * DAMAGES OR OTHER LIABILITY, WHETHER IN AN ACTION OF CONTRACT, TORT OR
 * OTHERWISE, ARISING FROM, OUT OF OR IN CONNECTION WITH THE SOFTWARE OR THE USE
 * OR OTHER DEALINGS IN THE SOFTWARE.
 */
package org.drasyl.handler.remote.internet;

import io.netty.channel.ChannelHandlerContext;
import io.netty.util.concurrent.Future;
import org.drasyl.channel.IdentityChannel;
import org.drasyl.channel.InetAddressedMessage;
import org.drasyl.handler.remote.PeersManager;
import org.drasyl.handler.remote.PeersManager.PathId;
import org.drasyl.handler.remote.protocol.AcknowledgementMessage;
<<<<<<< HEAD
import org.drasyl.handler.remote.protocol.ApplicationMessage;
import org.drasyl.handler.remote.protocol.ArmedProtocolMessage;
=======
>>>>>>> 34fa44f5
import org.drasyl.handler.remote.protocol.HelloMessage;
import org.drasyl.handler.remote.protocol.UniteMessage;
import org.drasyl.identity.DrasylAddress;
import org.drasyl.util.internal.UnstableApi;
import org.drasyl.util.logging.Logger;
import org.drasyl.util.logging.LoggerFactory;
import org.drasyl.util.network.NetworkUtil;

import java.net.InetAddress;
import java.net.InetSocketAddress;
import java.util.HashMap;
import java.util.Iterator;
import java.util.Map;
import java.util.Map.Entry;
import java.util.Objects;
import java.util.Set;
import java.util.function.LongSupplier;
import java.util.stream.Collectors;

import static java.util.Objects.requireNonNull;

/**
 * Extends {@link InternetDiscoveryChildrenHandler} by performing a rendezvous initiated by one of
 * our super peers.
 *
 * @see TraversingInternetDiscoverySuperPeerHandler
 */
@UnstableApi
@SuppressWarnings("unchecked")
public class TraversingInternetDiscoveryChildrenHandler extends InternetDiscoveryChildrenHandler {
    private static final Logger LOG = LoggerFactory.getLogger(TraversingInternetDiscoveryChildrenHandler.class);
    static final PathId PATH_ID = new PathId() {
        @Override
        public short priority() {
            return 95;
        }
    };
    private final Map<DrasylAddress, TraversingPeer> traversingPeers;

    @SuppressWarnings("java:S107")
    TraversingInternetDiscoveryChildrenHandler(final LongSupplier currentTime,
                                               final long initialPingDelayMillis,
                                               final Future<?> heartbeatDisposable,
                                               final Map<DrasylAddress, TraversingPeer> traversingPeers) {
        super(currentTime, initialPingDelayMillis, heartbeatDisposable);
        this.traversingPeers = requireNonNull(traversingPeers);
    }

<<<<<<< HEAD
    /**
     * @param myNetworkId                    the network we belong to
     * @param myPublicKey                    own public key
     * @param mySecretKey                    own secret key
     * @param myProofOfWork                  own proof of work
     * @param initialPingDelayMillis         time in millis after
     *                                       {@link #channelActive(ChannelHandlerContext)} has been
     *                                       fired, we start to ping super peers
     * @param pingIntervalMillis             interval in millis between a ping
     * @param pingTimeoutMillis              time in millis without ping response before a peer is
     *                                       assumed as unreachable
     * @param maxTimeOffsetMillis            time millis offset of received messages' timestamp
     *                                       before discarding them
     * @param superPeerAddresses             inet addresses and public keys of super peers
     * @param pingCommunicationTimeoutMillis time in millis a traversed connection to a peer will be
     *                                       discarded without application traffic. If set to
     *                                       {@code 0}, idle connections will never be discarded
     * @param maxPeers                       maximum number of peers to which a traversed connection
     *                                       should be maintained at the same time
     */
=======
>>>>>>> 34fa44f5
    @SuppressWarnings("java:S107")
    public TraversingInternetDiscoveryChildrenHandler() {
        super();
        this.traversingPeers = new HashMap<>();
    }

    /*
     * Channel Events
     */

    @Override
    public void channelRead(final ChannelHandlerContext ctx,
                            final Object msg) {
        if (isUniteMessageFromSuperPeer(ctx, msg)) {
            final InetAddressedMessage<UniteMessage> addressedMsg = (InetAddressedMessage<UniteMessage>) msg;
            handleUniteMessage(ctx, addressedMsg.content());
        }
        else if (isHelloMessageFromTraversingPeer(ctx, msg)) {
            final InetAddressedMessage<HelloMessage> addressedMsg = (InetAddressedMessage<HelloMessage>) msg;
            handleHelloMessageFromTraversingPeer(ctx, addressedMsg.content(), addressedMsg.sender());
        }
        else if (isAcknowledgementMessageFromTraversingPeer(ctx, msg)) {
            final InetAddressedMessage<AcknowledgementMessage> addressedMsg = (InetAddressedMessage<AcknowledgementMessage>) msg;
            handleAcknowledgementMessageFromTraversingPeer(ctx, addressedMsg.content(), addressedMsg.sender());
        }
        else {
            super.channelRead(ctx, msg);
        }
    }

    /*
     * Traversing
     */

    @SuppressWarnings({ "java:S1067", "SuspiciousMethodCalls" })
    private boolean isUniteMessageFromSuperPeer(final ChannelHandlerContext ctx, final Object msg) {
        return msg instanceof InetAddressedMessage &&
                ((InetAddressedMessage<?>) msg).content() instanceof UniteMessage &&
                ctx.channel().localAddress().equals(((InetAddressedMessage<UniteMessage>) msg).content().getRecipient()) &&
                config(ctx).getSuperPeers().keySet().contains(((InetAddressedMessage<UniteMessage>) msg).content().getSender());
    }

    private void handleUniteMessage(final ChannelHandlerContext ctx, final UniteMessage msg) {
        final DrasylAddress address = msg.getAddress();
        final Set<InetSocketAddress> endpoints = msg.getEndpoints();
        log().debug("Got Unite for peer `{}` with endpoints `{}`.", address, endpoints);

        if (config(ctx).getMaxPeers() == 0 || config(ctx).getMaxPeers() > traversingPeers.size()) {
            final TraversingPeer existingTraversingPeer = traversingPeers.get(address);
            final TraversingPeer newTraversingPeer = new TraversingPeer(currentTime, endpoints);

            if (!Objects.equals(existingTraversingPeer, newTraversingPeer)) {
                // new peer or endpoints have changes -> send Hello
                log().debug("Try to reach peer `{}` at endpoints `{}`", address, endpoints);
                traversingPeers.put(address, newTraversingPeer);
                for (final InetSocketAddress inetAddress : newTraversingPeer.inetAddressCandidates()) {
                    writeHelloMessage(ctx, address, inetAddress, null);
                }
                ctx.flush();
            }
            else {
                log().debug("Do nothing, as we are already trying to reach the peer via received endpoints.");
            }
        }
        else {
            log().trace("Got Unite for peer `{}` with address `{}`. But we've already reached maximum number of traversed peers. Drop message.", address, endpoints, endpoints);
        }
    }

    @SuppressWarnings("java:S1067")
    private boolean isHelloMessageFromTraversingPeer(final ChannelHandlerContext ctx, final Object msg) {
        return msg instanceof InetAddressedMessage &&
                ((InetAddressedMessage<?>) msg).content() instanceof HelloMessage &&
                ctx.channel().localAddress().equals(((InetAddressedMessage<HelloMessage>) msg).content().getRecipient()) &&
                traversingPeers.containsKey(((InetAddressedMessage<HelloMessage>) msg).content().getSender()) &&
                Math.abs(currentTime.getAsLong() - (((InetAddressedMessage<HelloMessage>) msg).content()).getTime()) <= config(ctx).getMaxMessageAge().toMillis() &&
                ((InetAddressedMessage<HelloMessage>) msg).content().getChildrenTime() == 0;
    }

    private void handleHelloMessageFromTraversingPeer(final ChannelHandlerContext ctx,
                                                      final HelloMessage msg,
                                                      final InetSocketAddress inetAddress) {
        log().trace("Got Hello from traversing peer `{}` from address `{}`.", msg.getSender(), inetAddress);

        final TraversingPeer traversingPeer = traversingPeers.get(msg.getSender());

        // reply with Acknowledgement
<<<<<<< HEAD
        final AcknowledgementMessage acknowledgementMsg = AcknowledgementMessage.of(myNetworkId, msg.getSender(), myPublicKey, myProofOfWork, msg.getTime());
        log().trace("Send Acknowledgement for traversing peer `{}` to `{}`.", msg::getSender, () -> inetAddress);
=======
        final AcknowledgementMessage acknowledgementMsg = AcknowledgementMessage.of(config(ctx).getNetworkId(), msg.getSender(), ((IdentityChannel) ctx.channel()).identity().getIdentityPublicKey(), ((IdentityChannel) ctx.channel()).identity().getProofOfWork(), msg.getTime());
        LOG.trace("Send Acknowledgement for traversing peer `{}` to `{}`.", msg::getSender, () -> inetAddress);
>>>>>>> 34fa44f5
        ctx.writeAndFlush(new InetAddressedMessage<>(acknowledgementMsg, inetAddress));

        if (!config(ctx).getPeersManager().isReachable(ctx, msg.getSender(), PATH_ID) && traversingPeer.addInetAddressCandidate(inetAddress)) {
            // send Hello immediately to speed up traversal
            config(ctx).getPeersManager().helloMessageSent(msg.getSender(), PATH_ID);
            writeHelloMessage(ctx, msg.getSender(), inetAddress, null);
            ctx.flush();
        }
    }

    @SuppressWarnings("java:S1067")
    private boolean isAcknowledgementMessageFromTraversingPeer(final ChannelHandlerContext ctx, final Object msg) {
        return msg instanceof InetAddressedMessage<?> &&
                ((InetAddressedMessage<?>) msg).content() instanceof AcknowledgementMessage &&
                ctx.channel().localAddress().equals(((InetAddressedMessage<AcknowledgementMessage>) msg).content().getRecipient()) &&
                traversingPeers.containsKey(((InetAddressedMessage<AcknowledgementMessage>) msg).content().getSender()) &&
                Math.abs(currentTime.getAsLong() - (((InetAddressedMessage<AcknowledgementMessage>) msg).content()).getTime()) <= config(ctx).getMaxMessageAge().toMillis();
    }

    private void handleAcknowledgementMessageFromTraversingPeer(final ChannelHandlerContext ctx,
                                                                final AcknowledgementMessage msg,
                                                                final InetSocketAddress inetAddress) {
        final DrasylAddress publicKey = msg.getSender();
<<<<<<< HEAD
        final long rtt = currentTime.getAsLong() - msg.getTime();
        log().trace("Got Acknowledgement ({}ms RTT) from traversing peer `{}`.", () -> rtt, () -> publicKey);
=======
        final int rtt = (int) (currentTime.getAsLong() - msg.getTime());
        LOG.trace("Got Acknowledgement ({}ms RTT) from traversing peer `{}`.", () -> rtt, () -> publicKey);
>>>>>>> 34fa44f5

        final TraversingPeer traversingPeer = traversingPeers.get(publicKey);
        traversingPeer.acknowledgementReceived(inetAddress);

        config(ctx).getPeersManager().addChildrenPath(ctx, publicKey, PATH_ID, inetAddress, rtt);
        config(ctx).getPeersManager().acknowledgementMessageReceived(publicKey, PATH_ID);
    }

    /*
     * Pinging
     */

    @Override
    void doHeartbeat(final ChannelHandlerContext ctx) {
        super.doHeartbeat(ctx);

        for (final Iterator<Entry<DrasylAddress, TraversingPeer>> it = traversingPeers.entrySet().iterator();
             it.hasNext(); ) {
            final Entry<DrasylAddress, TraversingPeer> entry = it.next();
            final DrasylAddress address = entry.getKey();
            final TraversingPeer traversingPeer = entry.getValue();

<<<<<<< HEAD
            if (traversingPeer.isStale()) {
                log().trace("Traversing peer `{}` is stale. Remove from my neighbour list.", address);
=======
            final PeersManager peersManager = config(ctx).getPeersManager();
            if (!traversingPeer.isNew(ctx) && (!peersManager.hasApplicationTraffic(ctx, address) || !peersManager.isReachable(ctx, address, PATH_ID))) {
                LOG.trace("Traversing peer `{}` is stale. Remove from my neighbour list.", address);
>>>>>>> 34fa44f5
                it.remove();
                peersManager.removeChildrenPath(ctx, address, PATH_ID);
            }
            else {
                // send Hello
                peersManager.helloMessageSent(address, PATH_ID);
                for (final InetSocketAddress inetAddress : traversingPeer.inetAddressCandidates()) {
                    writeHelloMessage(ctx, address, inetAddress, null);
                }
                ctx.flush();
            }
        }
    }

    @Override
    protected Set<InetSocketAddress> getPrivateAddresses() {
        final Set<InetAddress> addresses;
        if (bindAddress == null) {
            return Set.of();
        }
        if (bindAddress.getAddress().isAnyLocalAddress()) {
            // use all available addresses
            addresses = NetworkUtil.getAddresses();
        }
        else {
            // use given host
            addresses = Set.of(bindAddress.getAddress());
        }
        return addresses.stream().map(a -> new InetSocketAddress(a, bindAddress.getPort())).collect(Collectors.toSet());
    }

<<<<<<< HEAD
    private boolean isApplicationMessageFromTraversingPeer(final Object msg) {
        return msg instanceof InetAddressedMessage<?> &&
                ((InetAddressedMessage<?>) msg).content() instanceof ApplicationMessage &&
                traversingPeers.containsKey(((ApplicationMessage) ((InetAddressedMessage<?>) msg).content()).getSender());
    }

    /*
     * Routing
     */

    private boolean isRoutableOutboundMessageToTraversingPeer(final Object msg) {
        if (msg instanceof OverlayAddressedMessage<?> &&
                (((OverlayAddressedMessage<?>) msg).content() instanceof ApplicationMessage || ((OverlayAddressedMessage<?>) msg).content() instanceof ArmedProtocolMessage)) {
            final TraversingPeer traversingPeer = traversingPeers.get((((OverlayAddressedMessage<?>) msg).recipient()));
            return traversingPeer != null && traversingPeer.isReachable();
        }
        else {
            return false;
        }
    }

    private void handleRoutableOutboundMessageToTraversingPeer(final ChannelHandlerContext ctx,
                                                               final ChannelPromise promise,
                                                               final OverlayAddressedMessage<ApplicationMessage> addressedMsg) {
        final DrasylAddress address = addressedMsg.recipient();
        final TraversingPeer traversingPeer = traversingPeers.get(address);
        final InetSocketAddress inetAddress = traversingPeer.primaryAddress();
        traversingPeer.applicationTrafficSentOrReceived();

        log().debug("Got ApplicationMessage `{}` for traversing peer `{}`. Resolve it to inet address `{}`.", addressedMsg.content().getNonce(), address, inetAddress);
        ctx.write(addressedMsg.resolve(inetAddress), promise);
    }

    protected Logger log() {
        return LOG;
    }

=======
>>>>>>> 34fa44f5
    static class TraversingPeer {
        private final LongSupplier currentTime;
        private final Set<InetSocketAddress> inetAddressCandidates;
        private final long firstHelloTime;
        private InetSocketAddress primaryInetAddress;

        @SuppressWarnings("java:S107")
        TraversingPeer(final LongSupplier currentTime,
                       final Set<InetSocketAddress> inetAddressCandidates) {
            this.currentTime = requireNonNull(currentTime);
            this.inetAddressCandidates = requireNonNull(inetAddressCandidates);
            firstHelloTime = currentTime.getAsLong();
        }

        public boolean addInetAddressCandidate(final InetSocketAddress inetAddress) {
            return inetAddressCandidates.add(inetAddress);
        }

        public Set<InetSocketAddress> inetAddressCandidates() {
            return inetAddressCandidates;
        }

        public InetSocketAddress primaryAddress() {
            return primaryInetAddress;
        }

        public void acknowledgementReceived(final InetSocketAddress inetAddress) {
            if (primaryInetAddress == null) {
                // we got our first ack. drop all others candidates
                LOG.trace("Got our first Acknowledgement for traversing peer from `{}`. Drop all other candidates.", inetAddress);
                primaryInetAddress = inetAddress;
                inetAddressCandidates.retainAll(Set.of(primaryInetAddress));
            }
        }

        /**
         * Returns {@code true}, if we just started to ping (within the last
         * {@link #pingTimeoutMillis} the peer.
         */
<<<<<<< HEAD
        public boolean isNew() {
            return firstHelloTime >= currentTime.getAsLong() - pingTimeoutMillis;
        }

        /**
         * Returns {@code true}, application message has been sent to or received from the peer
         * within the last {@link #pingCommunicationTimeoutMillis}.
         */
        public boolean hasApplicationTraffic() {
            return pingCommunicationTimeoutMillis == 0 || lastApplicationTime >= currentTime.getAsLong() - pingCommunicationTimeoutMillis;
        }

        /**
         * Returns {@code true}, if we have received an acknowledgement message from the peer within
         * the last {@link #pingTimeoutMillis}ms.
         */
        public boolean isReachable() {
            return lastAcknowledgementTime >= currentTime.getAsLong() - pingTimeoutMillis;
        }

        /**
         * Returns {@code true}, if {@link #isNew()} ()} and ({@link #isNew()} or
         * {@link #isReachable()}) return {@code false}.
         */
        public boolean isStale() {
            return !isNew() && (!hasApplicationTraffic() || !isReachable());
=======
        public boolean isNew(final ChannelHandlerContext ctx) {
            return firstHelloTime >= currentTime.getAsLong() - config(ctx).getHelloTimeout().toMillis();
>>>>>>> 34fa44f5
        }

        @Override
        public boolean equals(final Object o) {
            if (this == o) {
                return true;
            }
            if (o == null || getClass() != o.getClass()) {
                return false;
            }
            final TraversingPeer that = (TraversingPeer) o;
            return Objects.equals(inetAddressCandidates, that.inetAddressCandidates);
        }

        @Override
        public int hashCode() {
            return Objects.hash(inetAddressCandidates);
        }
    }
}<|MERGE_RESOLUTION|>--- conflicted
+++ resolved
@@ -28,11 +28,6 @@
 import org.drasyl.handler.remote.PeersManager;
 import org.drasyl.handler.remote.PeersManager.PathId;
 import org.drasyl.handler.remote.protocol.AcknowledgementMessage;
-<<<<<<< HEAD
-import org.drasyl.handler.remote.protocol.ApplicationMessage;
-import org.drasyl.handler.remote.protocol.ArmedProtocolMessage;
-=======
->>>>>>> 34fa44f5
 import org.drasyl.handler.remote.protocol.HelloMessage;
 import org.drasyl.handler.remote.protocol.UniteMessage;
 import org.drasyl.identity.DrasylAddress;
@@ -81,29 +76,6 @@
         this.traversingPeers = requireNonNull(traversingPeers);
     }
 
-<<<<<<< HEAD
-    /**
-     * @param myNetworkId                    the network we belong to
-     * @param myPublicKey                    own public key
-     * @param mySecretKey                    own secret key
-     * @param myProofOfWork                  own proof of work
-     * @param initialPingDelayMillis         time in millis after
-     *                                       {@link #channelActive(ChannelHandlerContext)} has been
-     *                                       fired, we start to ping super peers
-     * @param pingIntervalMillis             interval in millis between a ping
-     * @param pingTimeoutMillis              time in millis without ping response before a peer is
-     *                                       assumed as unreachable
-     * @param maxTimeOffsetMillis            time millis offset of received messages' timestamp
-     *                                       before discarding them
-     * @param superPeerAddresses             inet addresses and public keys of super peers
-     * @param pingCommunicationTimeoutMillis time in millis a traversed connection to a peer will be
-     *                                       discarded without application traffic. If set to
-     *                                       {@code 0}, idle connections will never be discarded
-     * @param maxPeers                       maximum number of peers to which a traversed connection
-     *                                       should be maintained at the same time
-     */
-=======
->>>>>>> 34fa44f5
     @SuppressWarnings("java:S107")
     public TraversingInternetDiscoveryChildrenHandler() {
         super();
@@ -149,7 +121,7 @@
     private void handleUniteMessage(final ChannelHandlerContext ctx, final UniteMessage msg) {
         final DrasylAddress address = msg.getAddress();
         final Set<InetSocketAddress> endpoints = msg.getEndpoints();
-        log().debug("Got Unite for peer `{}` with endpoints `{}`.", address, endpoints);
+        LOG.debug("Got Unite for peer `{}` with endpoints `{}`.", address, endpoints);
 
         if (config(ctx).getMaxPeers() == 0 || config(ctx).getMaxPeers() > traversingPeers.size()) {
             final TraversingPeer existingTraversingPeer = traversingPeers.get(address);
@@ -157,7 +129,7 @@
 
             if (!Objects.equals(existingTraversingPeer, newTraversingPeer)) {
                 // new peer or endpoints have changes -> send Hello
-                log().debug("Try to reach peer `{}` at endpoints `{}`", address, endpoints);
+                LOG.debug("Try to reach peer `{}` at endpoints `{}`", address, endpoints);
                 traversingPeers.put(address, newTraversingPeer);
                 for (final InetSocketAddress inetAddress : newTraversingPeer.inetAddressCandidates()) {
                     writeHelloMessage(ctx, address, inetAddress, null);
@@ -165,11 +137,11 @@
                 ctx.flush();
             }
             else {
-                log().debug("Do nothing, as we are already trying to reach the peer via received endpoints.");
+                LOG.debug("Do nothing, as we are already trying to reach the peer via received endpoints.");
             }
         }
         else {
-            log().trace("Got Unite for peer `{}` with address `{}`. But we've already reached maximum number of traversed peers. Drop message.", address, endpoints, endpoints);
+            LOG.trace("Got Unite for peer `{}` with address `{}`. But we've already reached maximum number of traversed peers. Drop message.", address, endpoints, endpoints);
         }
     }
 
@@ -186,18 +158,13 @@
     private void handleHelloMessageFromTraversingPeer(final ChannelHandlerContext ctx,
                                                       final HelloMessage msg,
                                                       final InetSocketAddress inetAddress) {
-        log().trace("Got Hello from traversing peer `{}` from address `{}`.", msg.getSender(), inetAddress);
+        LOG.trace("Got Hello from traversing peer `{}` from address `{}`.", msg.getSender(), inetAddress);
 
         final TraversingPeer traversingPeer = traversingPeers.get(msg.getSender());
 
         // reply with Acknowledgement
-<<<<<<< HEAD
-        final AcknowledgementMessage acknowledgementMsg = AcknowledgementMessage.of(myNetworkId, msg.getSender(), myPublicKey, myProofOfWork, msg.getTime());
-        log().trace("Send Acknowledgement for traversing peer `{}` to `{}`.", msg::getSender, () -> inetAddress);
-=======
         final AcknowledgementMessage acknowledgementMsg = AcknowledgementMessage.of(config(ctx).getNetworkId(), msg.getSender(), ((IdentityChannel) ctx.channel()).identity().getIdentityPublicKey(), ((IdentityChannel) ctx.channel()).identity().getProofOfWork(), msg.getTime());
         LOG.trace("Send Acknowledgement for traversing peer `{}` to `{}`.", msg::getSender, () -> inetAddress);
->>>>>>> 34fa44f5
         ctx.writeAndFlush(new InetAddressedMessage<>(acknowledgementMsg, inetAddress));
 
         if (!config(ctx).getPeersManager().isReachable(ctx, msg.getSender(), PATH_ID) && traversingPeer.addInetAddressCandidate(inetAddress)) {
@@ -221,13 +188,8 @@
                                                                 final AcknowledgementMessage msg,
                                                                 final InetSocketAddress inetAddress) {
         final DrasylAddress publicKey = msg.getSender();
-<<<<<<< HEAD
-        final long rtt = currentTime.getAsLong() - msg.getTime();
-        log().trace("Got Acknowledgement ({}ms RTT) from traversing peer `{}`.", () -> rtt, () -> publicKey);
-=======
         final int rtt = (int) (currentTime.getAsLong() - msg.getTime());
         LOG.trace("Got Acknowledgement ({}ms RTT) from traversing peer `{}`.", () -> rtt, () -> publicKey);
->>>>>>> 34fa44f5
 
         final TraversingPeer traversingPeer = traversingPeers.get(publicKey);
         traversingPeer.acknowledgementReceived(inetAddress);
@@ -250,14 +212,9 @@
             final DrasylAddress address = entry.getKey();
             final TraversingPeer traversingPeer = entry.getValue();
 
-<<<<<<< HEAD
-            if (traversingPeer.isStale()) {
-                log().trace("Traversing peer `{}` is stale. Remove from my neighbour list.", address);
-=======
             final PeersManager peersManager = config(ctx).getPeersManager();
             if (!traversingPeer.isNew(ctx) && (!peersManager.hasApplicationTraffic(ctx, address) || !peersManager.isReachable(ctx, address, PATH_ID))) {
                 LOG.trace("Traversing peer `{}` is stale. Remove from my neighbour list.", address);
->>>>>>> 34fa44f5
                 it.remove();
                 peersManager.removeChildrenPath(ctx, address, PATH_ID);
             }
@@ -289,46 +246,6 @@
         return addresses.stream().map(a -> new InetSocketAddress(a, bindAddress.getPort())).collect(Collectors.toSet());
     }
 
-<<<<<<< HEAD
-    private boolean isApplicationMessageFromTraversingPeer(final Object msg) {
-        return msg instanceof InetAddressedMessage<?> &&
-                ((InetAddressedMessage<?>) msg).content() instanceof ApplicationMessage &&
-                traversingPeers.containsKey(((ApplicationMessage) ((InetAddressedMessage<?>) msg).content()).getSender());
-    }
-
-    /*
-     * Routing
-     */
-
-    private boolean isRoutableOutboundMessageToTraversingPeer(final Object msg) {
-        if (msg instanceof OverlayAddressedMessage<?> &&
-                (((OverlayAddressedMessage<?>) msg).content() instanceof ApplicationMessage || ((OverlayAddressedMessage<?>) msg).content() instanceof ArmedProtocolMessage)) {
-            final TraversingPeer traversingPeer = traversingPeers.get((((OverlayAddressedMessage<?>) msg).recipient()));
-            return traversingPeer != null && traversingPeer.isReachable();
-        }
-        else {
-            return false;
-        }
-    }
-
-    private void handleRoutableOutboundMessageToTraversingPeer(final ChannelHandlerContext ctx,
-                                                               final ChannelPromise promise,
-                                                               final OverlayAddressedMessage<ApplicationMessage> addressedMsg) {
-        final DrasylAddress address = addressedMsg.recipient();
-        final TraversingPeer traversingPeer = traversingPeers.get(address);
-        final InetSocketAddress inetAddress = traversingPeer.primaryAddress();
-        traversingPeer.applicationTrafficSentOrReceived();
-
-        log().debug("Got ApplicationMessage `{}` for traversing peer `{}`. Resolve it to inet address `{}`.", addressedMsg.content().getNonce(), address, inetAddress);
-        ctx.write(addressedMsg.resolve(inetAddress), promise);
-    }
-
-    protected Logger log() {
-        return LOG;
-    }
-
-=======
->>>>>>> 34fa44f5
     static class TraversingPeer {
         private final LongSupplier currentTime;
         private final Set<InetSocketAddress> inetAddressCandidates;
@@ -368,37 +285,8 @@
          * Returns {@code true}, if we just started to ping (within the last
          * {@link #pingTimeoutMillis} the peer.
          */
-<<<<<<< HEAD
-        public boolean isNew() {
-            return firstHelloTime >= currentTime.getAsLong() - pingTimeoutMillis;
-        }
-
-        /**
-         * Returns {@code true}, application message has been sent to or received from the peer
-         * within the last {@link #pingCommunicationTimeoutMillis}.
-         */
-        public boolean hasApplicationTraffic() {
-            return pingCommunicationTimeoutMillis == 0 || lastApplicationTime >= currentTime.getAsLong() - pingCommunicationTimeoutMillis;
-        }
-
-        /**
-         * Returns {@code true}, if we have received an acknowledgement message from the peer within
-         * the last {@link #pingTimeoutMillis}ms.
-         */
-        public boolean isReachable() {
-            return lastAcknowledgementTime >= currentTime.getAsLong() - pingTimeoutMillis;
-        }
-
-        /**
-         * Returns {@code true}, if {@link #isNew()} ()} and ({@link #isNew()} or
-         * {@link #isReachable()}) return {@code false}.
-         */
-        public boolean isStale() {
-            return !isNew() && (!hasApplicationTraffic() || !isReachable());
-=======
         public boolean isNew(final ChannelHandlerContext ctx) {
             return firstHelloTime >= currentTime.getAsLong() - config(ctx).getHelloTimeout().toMillis();
->>>>>>> 34fa44f5
         }
 
         @Override
