--- conflicted
+++ resolved
@@ -34,13 +34,7 @@
 import org.drasyl.handler.remote.PeersManager.PathId;
 import org.drasyl.handler.remote.UdpServer.UdpServerBound;
 import org.drasyl.handler.remote.protocol.AcknowledgementMessage;
-<<<<<<< HEAD
-import org.drasyl.handler.remote.protocol.ApplicationMessage;
-import org.drasyl.handler.remote.protocol.ArmedProtocolMessage;
-=======
->>>>>>> 34fa44f5
 import org.drasyl.handler.remote.protocol.HelloMessage;
-import org.drasyl.handler.remote.protocol.RemoteMessage;
 import org.drasyl.identity.DrasylAddress;
 import org.drasyl.util.InetSocketAddressUtil;
 import org.drasyl.util.internal.UnstableApi;
@@ -149,23 +143,6 @@
     }
 
     @Override
-<<<<<<< HEAD
-    public void write(final ChannelHandlerContext ctx,
-                      final Object msg,
-                      final ChannelPromise promise) {
-        if (isRoutableOutboundMessage(msg)) {
-            final OverlayAddressedMessage<RemoteMessage> addressedMsg = (OverlayAddressedMessage<RemoteMessage>) msg;
-            handleRoutableOutboundMessage(ctx, addressedMsg, promise);
-        }
-        else {
-            // pass through
-            ctx.write(msg, promise);
-        }
-    }
-
-    @Override
-=======
->>>>>>> 34fa44f5
     public void userEventTriggered(final ChannelHandlerContext ctx, final Object evt) {
         if (evt instanceof UdpServerBound) {
             bindAddress = ((UdpServerBound) evt).getBindAddress();
@@ -178,14 +155,6 @@
      */
 
     void startHeartbeat(final ChannelHandlerContext ctx) {
-<<<<<<< HEAD
-        log().trace("Start Heartbeat job.");
-        // populate initial state (RemoveSuperPeerAndPathEvent) for all super peers to our path event filter
-        for (final Entry<IdentityPublicKey, SuperPeer> entry : superPeers.entrySet()) {
-            final IdentityPublicKey publicKey = entry.getKey();
-            final RemoveSuperPeerAndPathEvent event = RemoveSuperPeerAndPathEvent.of(publicKey, PATH);
-            pathEventFilter.add(event);
-=======
         if (heartbeatDisposable == null) {
             LOG.debug("Start Heartbeat job.");
             heartbeatDisposable = ctx.executor().scheduleWithFixedDelay(() -> doHeartbeat(ctx), initialPingDelayMillis, config(ctx).getHelloInterval().toMillis(), MILLISECONDS);
@@ -194,13 +163,12 @@
                     ctx.pipeline().fireExceptionCaught(future.cause());
                 }
             });
->>>>>>> 34fa44f5
         }
     }
 
     void stopHeartbeat() {
         if (heartbeatDisposable != null) {
-            log().debug("Stop Heartbeat job.");
+            LOG.debug("Stop Heartbeat job.");
             heartbeatDisposable.cancel(false);
             heartbeatDisposable = null;
         }
@@ -252,15 +220,11 @@
             msg = HelloMessage.of(config(ctx).getNetworkId(), publicKey, ((IdentityChannel) ctx.channel()).identity().getIdentityPublicKey(), ((IdentityChannel) ctx.channel()).identity().getProofOfWork());
         }
 
-<<<<<<< HEAD
-        log().trace("Send Hello `{}` (children = {}) for peer `{}` to `{}`: {}", () -> msg, () -> isChildrenJoin, () -> publicKey, () -> inetAddress);
-=======
         LOG.trace("Send Hello `{}` (children = {}) for peer `{}` to `{}`.", () -> msg, () -> isChildrenJoin, () -> publicKey, () -> inetAddress);
->>>>>>> 34fa44f5
         ctx.write(new InetAddressedMessage<>(msg, inetAddress)).addListener(future -> {
             if (!future.isSuccess()) {
                 //noinspection unchecked
-                log().warn("Unable to send Hello `{}` for peer `{}` to address `{}`:", () -> msg, () -> publicKey, () -> inetAddress, future::cause);
+                LOG.warn("Unable to send Hello `{}` for peer `{}` to address `{}`:", () -> msg, () -> publicKey, () -> inetAddress, future::cause);
             }
         });
     }
@@ -283,13 +247,8 @@
                                               final AcknowledgementMessage msg,
                                               final InetSocketAddress inetAddress) {
         final DrasylAddress publicKey = msg.getSender();
-<<<<<<< HEAD
-        final long rtt = currentTime.getAsLong() - msg.getTime();
-        log().trace("Got Acknowledgement ({}ms RTT) from super peer `{}`.", () -> rtt, () -> publicKey);
-=======
         final int rtt = (int) (currentTime.getAsLong() - msg.getTime());
         LOG.trace("Got Acknowledgement ({}ms RTT) from super peer `{}`.", () -> rtt, () -> publicKey);
->>>>>>> 34fa44f5
 
         final PeersManager peersManager = config(ctx).getPeersManager();
 
@@ -317,45 +276,6 @@
             }
         }
 
-<<<<<<< HEAD
-        if (!Objects.equals(bestSuperPeer, newBestSuperPeer)) {
-            final IdentityPublicKey oldBestSuperPeer = bestSuperPeer;
-            bestSuperPeer = newBestSuperPeer;
-            if (log().isTraceEnabled()) {
-                if (newBestSuperPeer != null) {
-                    log().trace("New best super peer ({}ms RTT)! Replace `{}` with `{}`", bestRtt, oldBestSuperPeer, newBestSuperPeer);
-                }
-                else {
-                    log().trace("All super peers stale!");
-                }
-            }
-        }
-    }
-
-    /*
-     * Routing
-     */
-
-    private boolean isRoutableOutboundMessage(final Object msg) {
-        return bestSuperPeer != null &&
-                msg instanceof OverlayAddressedMessage &&
-                (((OverlayAddressedMessage<?>) msg).content() instanceof ApplicationMessage || ((OverlayAddressedMessage<?>) msg).content() instanceof ArmedProtocolMessage);
-    }
-
-    @SuppressWarnings("SuspiciousMethodCalls")
-    private void handleRoutableOutboundMessage(final ChannelHandlerContext ctx,
-                                               final OverlayAddressedMessage<RemoteMessage> msg,
-                                               final ChannelPromise promise) {
-        final SuperPeer superPeer = superPeers.get(msg.recipient());
-        if (superPeer != null) {
-            log().debug("Message `{}` is addressed to one of our super peers. Route message for super peer `{}` to well-known address `{}`.", msg.content().getNonce(), msg.recipient(), superPeer.inetAddress());
-            ctx.write(msg.resolve(superPeer.inetAddress()), promise);
-        }
-        else {
-            final InetSocketAddress inetAddress = superPeers.get(bestSuperPeer).inetAddress();
-            log().debug("No direct connection to message recipient. Use super peer as default gateway. Relay message `{}` for peer `{}` to super peer `{}` via well-known address `{}`.", msg.content().getNonce(), msg.recipient(), bestSuperPeer, inetAddress);
-            ctx.write(msg.resolve(inetAddress), promise);
-=======
         if (newBestSuperPeer != null) {
             if (!Objects.equals(peersManager.setDefaultPeer(newBestSuperPeer), newBestSuperPeer)) {
                 LOG.trace("New best super peer ({}ms RTT)  `{}`", bestRtt, newBestSuperPeer);
@@ -363,7 +283,6 @@
         }
         else if (peersManager.unsetDefaultPeer() != null) {
             LOG.trace("All super peers stale!");
->>>>>>> 34fa44f5
         }
     }
 
@@ -380,72 +299,11 @@
     @SuppressWarnings({ "unused", "java:S2325" })
     private void handleUnexpectedMessage(final ChannelHandlerContext ctx,
                                          final Object msg) {
-        log().debug("Got unexpected message `{}`. Drop it.", msg);
+        LOG.warn("Got unexpected message `{}`. Drop it.", msg);
         ReferenceCountUtil.release(msg);
     }
 
-<<<<<<< HEAD
-    protected Logger log() {
-        return LOG;
-    }
-
-    protected static class SuperPeer {
-        private final LongSupplier currentTime;
-        private final long pingTimeoutMillis;
-        long lastAcknowledgementTime;
-        long rtt;
-        private InetSocketAddress inetAddress;
-
-        SuperPeer(final LongSupplier currentTime,
-                  final long pingTimeoutMillis,
-                  final InetSocketAddress inetAddress,
-                  final long lastAcknowledgementTime,
-                  final long rtt) {
-            this.currentTime = requireNonNull(currentTime);
-            this.pingTimeoutMillis = pingTimeoutMillis;
-            this.inetAddress = requireNonNull(inetAddress);
-            this.lastAcknowledgementTime = lastAcknowledgementTime;
-            this.rtt = rtt;
-        }
-
-        SuperPeer(final LongSupplier currentTime,
-                  final long pingTimeoutMillis,
-                  final InetSocketAddress inetAddress) {
-            this(currentTime, pingTimeoutMillis, inetAddress, 0L, 0L);
-        }
-
-        public InetSocketAddress inetAddress() {
-            return inetAddress;
-        }
-
-        public void acknowledgementReceived(final long rtt) {
-            this.lastAcknowledgementTime = currentTime.getAsLong();
-            this.rtt = rtt;
-        }
-
-        public boolean isStale() {
-            return lastAcknowledgementTime < currentTime.getAsLong() - pingTimeoutMillis;
-        }
-
-        /**
-         * Triggers a new resolve of the hostname into an {@link java.net.InetAddress}.
-         */
-        public InetSocketAddress resolveInetAddress() {
-            try {
-                final InetAddress resolvedAddress = DnsResolver.resolve(inetAddress.getHostString());
-                inetAddress = new InetSocketAddress(resolvedAddress, inetAddress.getPort());
-            }
-            catch (final UnknownHostException e) {
-                // keep existing address
-                if (inetAddress.isUnresolved()) {
-                    LOG.warn("Unable to resolve super peer address `{}`", inetAddress, e);
-                }
-            }
-            return inetAddress;
-        }
-=======
     protected static DrasylServerChannelConfig config(final ChannelHandlerContext ctx) {
         return (DrasylServerChannelConfig) ctx.channel().config();
->>>>>>> 34fa44f5
     }
 }