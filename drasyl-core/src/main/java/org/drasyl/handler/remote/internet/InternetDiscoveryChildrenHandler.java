--- conflicted
+++ resolved
@@ -293,16 +293,12 @@
         final SuperPeer superPeer = superPeers.get(publicKey);
         superPeer.acknowledgementReceived(rtt);
 
-<<<<<<< HEAD
-        final AddPathAndSuperPeerEvent event = AddPathAndSuperPeerEvent.of(publicKey, inetAddress, PATH, rtt);
-=======
         // we don't have a super peer yet, so this is now our best one
         if (bestSuperPeer == null) {
             bestSuperPeer = (IdentityPublicKey) publicKey;
         }
 
-        final AddPathAndSuperPeerEvent event = AddPathAndSuperPeerEvent.of(publicKey, inetAddress, PATH);
->>>>>>> 712d5524
+        final AddPathAndSuperPeerEvent event = AddPathAndSuperPeerEvent.of(publicKey, inetAddress, PATH, rtt);
         if (pathEventFilter.add(event)) {
             ctx.fireUserEventTriggered(event);
         }
