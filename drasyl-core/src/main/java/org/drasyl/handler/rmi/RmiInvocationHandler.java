/*
 * Copyright (c) 2020-2022 Heiko Bornholdt and Kevin Röbert
 *
 * Permission is hereby granted, free of charge, to any person obtaining a copy
 * of this software and associated documentation files (the "Software"), to deal
 * in the Software without restriction, including without limitation the rights
 * to use, copy, modify, merge, publish, distribute, sublicense, and/or sell
 * copies of the Software, and to permit persons to whom the Software is
 * furnished to do so, subject to the following conditions:
 *
 * The above copyright notice and this permission notice shall be included in all
 * copies or substantial portions of the Software.
 *
 * THE SOFTWARE IS PROVIDED "AS IS", WITHOUT WARRANTY OF ANY KIND,
 * EXPRESS OR IMPLIED, INCLUDING BUT NOT LIMITED TO THE WARRANTIES OF
 * MERCHANTABILITY, FITNESS FOR A PARTICULAR PURPOSE AND NONINFRINGEMENT.
 * IN NO EVENT SHALL THE AUTHORS OR COPYRIGHT HOLDERS BE LIABLE FOR ANY CLAIM,
 * DAMAGES OR OTHER LIABILITY, WHETHER IN AN ACTION OF CONTRACT, TORT OR
 * OTHERWISE, ARISING FROM, OUT OF OR IN CONNECTION WITH THE SOFTWARE OR THE USE
 * OR OTHER DEALINGS IN THE SOFTWARE.
 */
package org.drasyl.handler.rmi;

import io.netty.buffer.ByteBuf;
import io.netty.channel.AddressedEnvelope;
import io.netty.channel.ChannelFutureListener;
import io.netty.channel.ChannelHandlerContext;
import io.netty.channel.DefaultAddressedEnvelope;
import io.netty.util.concurrent.Future;
import io.netty.util.concurrent.FutureListener;
import io.netty.util.concurrent.Promise;
import io.netty.util.internal.StringUtil;
<<<<<<< HEAD
import org.drasyl.handler.rmi.annotation.RmiResultCache;
=======
import org.drasyl.handler.rmi.annotation.RmiCacheResult;
>>>>>>> 976de03e
import org.drasyl.handler.rmi.annotation.RmiTimeout;
import org.drasyl.handler.rmi.message.RmiCancel;
import org.drasyl.handler.rmi.message.RmiRequest;
import org.drasyl.util.ExpiringMap;
import org.drasyl.util.logging.Logger;
import org.drasyl.util.logging.LoggerFactory;

import java.io.IOException;
import java.lang.annotation.Annotation;
import java.lang.reflect.InvocationHandler;
import java.lang.reflect.Method;
import java.lang.reflect.ParameterizedType;
import java.net.SocketAddress;
import java.util.Arrays;
import java.util.HashMap;
import java.util.Map;
import java.util.Objects;
import java.util.Optional;
import java.util.UUID;
import java.util.stream.Collectors;

import static java.util.Objects.requireNonNull;
import static java.util.concurrent.TimeUnit.MILLISECONDS;
import static org.drasyl.handler.rmi.RmiUtil.computeMethodHash;
import static org.drasyl.handler.rmi.RmiUtil.marshalArgs;
import static org.drasyl.handler.rmi.RmiUtil.unmarshalResult;
import static org.drasyl.handler.rmi.annotation.RmiTimeout.DEFAULT_INVOCATION_TIMEOUT;

class RmiInvocationHandler implements InvocationHandler {
    private static final Logger LOG = LoggerFactory.getLogger(RmiInvocationHandler.class);
    private static final Map<Method, Long> methodTimeouts = new HashMap<>();
    private static final Map<Method, Long> methodResultCaches = new HashMap<>();
    private final Class<?> clazz;
    private final RmiClientHandler handler;
    private final String name;
    private final SocketAddress address;
    private final Map<Method, Map<Integer, Optional<Object>>> resultsCache = new HashMap<>();
    private final Map<UUID, RemoteInvocation> requests = new HashMap<>();

    public RmiInvocationHandler(final RmiClientHandler handler,
                                final Class<?> clazz,
                                final String name,
                                final SocketAddress address) {
        this.handler = requireNonNull(handler);
        this.clazz = requireNonNull(clazz);
        this.name = requireNonNull(name);
        this.address = requireNonNull(address);
    }

    @SuppressWarnings({ "unchecked", "OptionalAssignedToNull", "java:S2789", "java:S3776" })
    @Override
    public Object invoke(final Object proxy, final Method method, final Object[] args) {
        if (args != null && args.length == 1 && "equals".equals(method.getName())) {
            return equals(args[0]);
        }
        else if ((args == null || args.length == 0) && "hashCode".equals(method.getName())) {
            return hashCode();
        }
        else if ((args == null || args.length == 0) && "toString".equals(method.getName())) {
            return toString();
        }
        else if (method.getReturnType() != void.class && method.getReturnType() != Future.class) {
            throw new IllegalStateException("Method `" + method + "` must have return type `void` or `" + Future.class.getName() + "`.");
        }
        else if (handler.ctx == null) {
            throw new IllegalStateException("You have to add " + StringUtil.simpleClassName(handler) + " to the channel pipeline first.");
        }
        else {
            // cached result?
            final int cacheKey = Objects.hashCode(args);
            final Optional<Object> cachedResult = getCachedResult(method, cacheKey);

            if (cachedResult != null) {
                LOG.debug("Reuse cached result for invocation `{}({})` of remote object `{}`.", method::getName, () -> Arrays.stream(method.getParameterTypes()).map(Class::getName).collect(Collectors.joining(",")), () -> proxy);
                return handler.ctx.executor().newSucceededFuture(cachedResult.orElse(null));
            }

            // perform remote invocation
            LOG.debug("Invoke `{}({})` of remote object `{}`.", method::getName, () -> Arrays.stream(method.getParameterTypes()).map(Class::getName).collect(Collectors.joining(",")), () -> proxy);
            final Promise<Object> promise = handler.ctx.executor().newPromise();
            try {
                final ByteBuf argsBuf = marshalArgs(args, handler.ctx.alloc().buffer());
                performRemoteInvocation(method, promise, argsBuf, cacheKey);
            }
            catch (final IOException e) {
                promise.tryFailure(new IllegalArgumentException(e));
            }

            return promise;
        }
    }

    private void performRemoteInvocation(final Method method,
                                         final Promise<Object> promise,
                                         final ByteBuf argsBuf,
                                         final int cacheKey) {
        final RmiRequest request = RmiRequest.of(name.hashCode(), computeMethodHash(method), argsBuf);
        final AddressedEnvelope<RmiRequest, SocketAddress> msg = new DefaultAddressedEnvelope<>(request, address);
        LOG.debug("Send `{}`.", msg);
        final ChannelHandlerContext ctx = handler.ctx;
        ctx.writeAndFlush(msg).addListener((ChannelFutureListener) future -> {
            if (future.cause() != null) {
                LOG.debug("Error", future.cause());
                promise.tryFailure(future.cause());
            }
            else if (future.isCancelled()) {
                promise.cancel(false);
            }
            else if (method.getReturnType() == void.class) {
                promise.trySuccess(null);
            }
            else {
                // wait for result
                requests.put(request.getId(), new RemoteInvocation(method, promise, cacheKey));
                handler.requests.put(request.getId(), this);
                promise.addListener(f -> {
                    handler.requests.remove(request.getId());
                    requests.remove(request.getId());
                });

                // timeout?
                final long timeoutMillis = getMethodTimeout(method);
                if (timeoutMillis > 0) {
                    ctx.executor().schedule(() -> promise.tryFailure(new RmiException("Timeout! Got no response within " + timeoutMillis + "ms.")), timeoutMillis, MILLISECONDS);
                }
            }
        });
        promise.addListener((FutureListener<Object>) future -> {
            if (future.isCancelled()) {
                final RmiCancel cancel = RmiCancel.of(request.getId());
                final AddressedEnvelope<RmiCancel, SocketAddress> msg1 = new DefaultAddressedEnvelope<>(cancel, address);
                LOG.debug("Send `{}`.", msg1);
                ctx.writeAndFlush(msg1);
            }
        });
    }

    public void handleResult(final UUID id, final ByteBuf buf) {
        final RemoteInvocation invocation = requests.remove(id);
        if (invocation != null) {
            final Promise<Object> promise = invocation.getPromise();
            final Method method = invocation.getMethod();
            final Class<?> resultType = invocation.getReturnType();
            final int cacheKey = invocation.getCacheKey();

            try {
                final Object result = unmarshalResult(resultType, buf);
                putCachedResult(method, cacheKey, result);
                promise.trySuccess(result);
            }
            catch (final IOException e) {
                promise.tryFailure(e);
            }
        }
    }

    void handleError(final UUID id, final String message) {
        final RemoteInvocation invocation = requests.remove(id);
        if (invocation != null) {
            final Promise<Object> promise = invocation.getPromise();
            promise.setFailure(new RmiException(message));
        }
    }

    @Override
    public boolean equals(final Object o) {
        if (this == o) {
            return true;
        }
        if (o == null || !clazz.isAssignableFrom(o.getClass())) {
            return false;
        }
        return hashCode() == o.hashCode();
    }

    @Override
    public int hashCode() {
        return Objects.hash(name, address);
    }

    @Override
    public String toString() {
        return name + "@" + address;
    }

    public SocketAddress getAddress() {
        return address;
    }

<<<<<<< HEAD
    private Optional<Object> getCachedResult(final Method method, final int key) {
        final long expirationTime = getMethodResultCache(method);
=======
    @SuppressWarnings({ "OptionalAssignedToNull", "java:S2789" })
    private Optional<Object> getCachedResult(final Method method, final int key) {
        final long expirationTime = getMethodCacheResultTime(method);
>>>>>>> 976de03e
        if (expirationTime > 0) {
            final Map<Integer, Optional<Object>> resultCache = resultsCache.computeIfAbsent(method, m -> new ExpiringMap<>(1000, expirationTime, 0));
            return resultCache.get(key);
        }
        else {
            return null;
        }
    }

    private void putCachedResult(final Method method,
                                 final int key,
                                 final Object result) {
<<<<<<< HEAD
        final long expirationTime = getMethodResultCache(method);
=======
        final long expirationTime = getMethodCacheResultTime(method);
>>>>>>> 976de03e
        if (expirationTime > 0) {
            final Map<Integer, Optional<Object>> resultCache = resultsCache.computeIfAbsent(method, m -> new ExpiringMap<>(1000, expirationTime, 0));
            resultCache.put(key, Optional.ofNullable(result));
        }
    }

<<<<<<< HEAD
    private static synchronized long getMethodResultCache(final Method method) {
        return methodResultCaches.computeIfAbsent(method, m -> {
            final RmiResultCache annotation = getMethodAnnotation(RmiResultCache.class, m);
=======
    private static synchronized long getMethodCacheResultTime(final Method method) {
        return methodResultCaches.computeIfAbsent(method, m -> {
            final RmiCacheResult annotation = getMethodAnnotation(RmiCacheResult.class, m);
>>>>>>> 976de03e
            if (annotation != null) {
                return annotation.value();
            }
            else {
                return 0L;
            }
        });
    }

    private static synchronized long getMethodTimeout(final Method method) {
        return methodTimeouts.computeIfAbsent(method, m -> {
            final RmiTimeout annotation = getMethodAnnotation(RmiTimeout.class, m);
            if (annotation != null) {
                return annotation.value();
            }
            else {
                return DEFAULT_INVOCATION_TIMEOUT;
            }
        });
    }

    private static <T extends Annotation> T getMethodAnnotation(final Class<T> annotation,
                                                                final Method method) {
        if (method.isAnnotationPresent(annotation)) {
            return method.getAnnotation(annotation);
        }
        else if (method.getDeclaringClass().isAnnotationPresent(annotation)) {
            return method.getDeclaringClass().getAnnotation(annotation);
        }
        else {
            return null;
        }
    }

    private static class RemoteInvocation {
        private final Promise<Object> promise;
        private final Method method;
        private final int cacheKey;

        public RemoteInvocation(final Method method,
                                final Promise<Object> promise,
                                final int cacheKey) {
            this.promise = requireNonNull(promise);
            this.method = requireNonNull(method);
            this.cacheKey = cacheKey;
        }

        public Promise<Object> getPromise() {
            return promise;
        }

        public Method getMethod() {
            return method;
        }

        public Class<?> getReturnType() {
            return (Class<?>) ((ParameterizedType) this.method.getGenericReturnType()).getActualTypeArguments()[0];
        }

        public int getCacheKey() {
            return cacheKey;
        }
    }
}<|MERGE_RESOLUTION|>--- conflicted
+++ resolved
@@ -30,11 +30,7 @@
 import io.netty.util.concurrent.FutureListener;
 import io.netty.util.concurrent.Promise;
 import io.netty.util.internal.StringUtil;
-<<<<<<< HEAD
-import org.drasyl.handler.rmi.annotation.RmiResultCache;
-=======
 import org.drasyl.handler.rmi.annotation.RmiCacheResult;
->>>>>>> 976de03e
 import org.drasyl.handler.rmi.annotation.RmiTimeout;
 import org.drasyl.handler.rmi.message.RmiCancel;
 import org.drasyl.handler.rmi.message.RmiRequest;
@@ -224,14 +220,9 @@
         return address;
     }
 
-<<<<<<< HEAD
-    private Optional<Object> getCachedResult(final Method method, final int key) {
-        final long expirationTime = getMethodResultCache(method);
-=======
     @SuppressWarnings({ "OptionalAssignedToNull", "java:S2789" })
     private Optional<Object> getCachedResult(final Method method, final int key) {
         final long expirationTime = getMethodCacheResultTime(method);
->>>>>>> 976de03e
         if (expirationTime > 0) {
             final Map<Integer, Optional<Object>> resultCache = resultsCache.computeIfAbsent(method, m -> new ExpiringMap<>(1000, expirationTime, 0));
             return resultCache.get(key);
@@ -244,26 +235,16 @@
     private void putCachedResult(final Method method,
                                  final int key,
                                  final Object result) {
-<<<<<<< HEAD
-        final long expirationTime = getMethodResultCache(method);
-=======
         final long expirationTime = getMethodCacheResultTime(method);
->>>>>>> 976de03e
         if (expirationTime > 0) {
             final Map<Integer, Optional<Object>> resultCache = resultsCache.computeIfAbsent(method, m -> new ExpiringMap<>(1000, expirationTime, 0));
             resultCache.put(key, Optional.ofNullable(result));
         }
     }
 
-<<<<<<< HEAD
-    private static synchronized long getMethodResultCache(final Method method) {
-        return methodResultCaches.computeIfAbsent(method, m -> {
-            final RmiResultCache annotation = getMethodAnnotation(RmiResultCache.class, m);
-=======
     private static synchronized long getMethodCacheResultTime(final Method method) {
         return methodResultCaches.computeIfAbsent(method, m -> {
             final RmiCacheResult annotation = getMethodAnnotation(RmiCacheResult.class, m);
->>>>>>> 976de03e
             if (annotation != null) {
                 return annotation.value();
             }
