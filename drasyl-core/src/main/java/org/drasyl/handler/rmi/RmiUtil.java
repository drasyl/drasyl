/*
 * Copyright (c) 2020-2022 Heiko Bornholdt and Kevin Röbert
 *
 * Permission is hereby granted, free of charge, to any person obtaining a copy
 * of this software and associated documentation files (the "Software"), to deal
 * in the Software without restriction, including without limitation the rights
 * to use, copy, modify, merge, publish, distribute, sublicense, and/or sell
 * copies of the Software, and to permit persons to whom the Software is
 * furnished to do so, subject to the following conditions:
 *
 * The above copyright notice and this permission notice shall be included in all
 * copies or substantial portions of the Software.
 *
 * THE SOFTWARE IS PROVIDED "AS IS", WITHOUT WARRANTY OF ANY KIND,
 * EXPRESS OR IMPLIED, INCLUDING BUT NOT LIMITED TO THE WARRANTIES OF
 * MERCHANTABILITY, FITNESS FOR A PARTICULAR PURPOSE AND NONINFRINGEMENT.
 * IN NO EVENT SHALL THE AUTHORS OR COPYRIGHT HOLDERS BE LIABLE FOR ANY CLAIM,
 * DAMAGES OR OTHER LIABILITY, WHETHER IN AN ACTION OF CONTRACT, TORT OR
 * OTHERWISE, ARISING FROM, OUT OF OR IN CONNECTION WITH THE SOFTWARE OR THE USE
 * OR OTHER DEALINGS IN THE SOFTWARE.
 */
package org.drasyl.handler.rmi;

import com.fasterxml.jackson.databind.ObjectMapper;
import com.fasterxml.jackson.dataformat.cbor.databind.CBORMapper;
import io.netty.buffer.ByteBuf;
import io.netty.buffer.ByteBufInputStream;
import io.netty.buffer.ByteBufOutputStream;

import java.io.IOException;
import java.io.InputStream;
import java.io.OutputStream;
import java.lang.reflect.Method;
import java.util.Arrays;

/**
 * Utility class for remote method invocation-related operations.
 */
public final class RmiUtil {
    public static final ObjectMapper OBJECT_MAPPER = new CBORMapper();

    private RmiUtil() {
        // util class
    }

    static void marshalValue(final Object value, final OutputStream out) throws IOException {
        OBJECT_MAPPER.writeValue(out, value);
    }

    static <T> T unmarshalValue(final Class<T> type,
                                final InputStream in) throws IOException {
        return OBJECT_MAPPER.readValue(in, type);
    }

    static ByteBuf marshalArgs(final Object[] args, final ByteBuf buf) throws IOException {
        try (final OutputStream out = new ByteBufOutputStream(buf)) {
            marshalValue(args, out);
            return buf;
        }
    }

    static Object unmarshalResult(final Class<?> resultType,
                                  final ByteBuf buf) throws IOException {
        try (final InputStream in = new ByteBufInputStream(buf)) {
            return unmarshalValue(resultType, in);
        }
        finally {
            buf.release();
        }
    }

    static ByteBuf marshalResult(final Object result, final ByteBuf buf) throws IOException {
        try (final OutputStream out = new ByteBufOutputStream(buf)) {
            marshalValue(result, out);
            return buf;
        }
    }

    static Object[] unmarshalArgs(final Class<?>[] parameterTypes,
                                  final ByteBuf buf) throws IOException {
        try (final InputStream in = new ByteBufInputStream(buf)) {
            Object[] args = unmarshalValue(Object[].class, in);
            if (args == null) {
                args = new Object[0];
            }
            if (parameterTypes.length != args.length) {
                throw new IOException("Expected " + parameterTypes.length + " arguments, but got " + args.length + " arguments.");
            }

<<<<<<< HEAD
            // verify if unmarshalled arguments have correct types
            for (int i = 0; i < parameterTypes.length; i++) {
                Class<?> parameterType = getAutoboxedType(parameterTypes[i]);
                final Class<?> argClazz = args[i].getClass();
                if (!parameterType.equals(argClazz) && !(parameterType == Long.class && argClazz == Integer.class)) {
                    throw new IOException("Expected argument " + i + " to be of type " + parameterType + ", but was " + argClazz + ".");
                }
            }

=======
>>>>>>> 49ac6e63
            return args;
        }
        finally {
            buf.release();
        }
    }

    public static int computeMethodHash(final Method m) {
        final Class<?>[] parameterTypes = m.getParameterTypes();
        final Object[] values = new Object[1 + parameterTypes.length + 1];

        // name
        values[0] = m.getName();

        // parameters
        for (int i = 0; i < parameterTypes.length; i++) {
            values[i + 1] = parameterTypes[i].getName();
        }

        // return
        values[values.length - 1] = m.getReturnType().getName();

        return Arrays.hashCode(values);
    }
}<|MERGE_RESOLUTION|>--- conflicted
+++ resolved
@@ -87,18 +87,6 @@
                 throw new IOException("Expected " + parameterTypes.length + " arguments, but got " + args.length + " arguments.");
             }
 
-<<<<<<< HEAD
-            // verify if unmarshalled arguments have correct types
-            for (int i = 0; i < parameterTypes.length; i++) {
-                Class<?> parameterType = getAutoboxedType(parameterTypes[i]);
-                final Class<?> argClazz = args[i].getClass();
-                if (!parameterType.equals(argClazz) && !(parameterType == Long.class && argClazz == Integer.class)) {
-                    throw new IOException("Expected argument " + i + " to be of type " + parameterType + ", but was " + argClazz + ".");
-                }
-            }
-
-=======
->>>>>>> 49ac6e63
             return args;
         }
         finally {
