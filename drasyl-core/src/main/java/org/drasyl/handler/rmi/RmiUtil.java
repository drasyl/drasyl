/*
 * Copyright (c) 2020-2022 Heiko Bornholdt and Kevin Röbert
 *
 * Permission is hereby granted, free of charge, to any person obtaining a copy
 * of this software and associated documentation files (the "Software"), to deal
 * in the Software without restriction, including without limitation the rights
 * to use, copy, modify, merge, publish, distribute, sublicense, and/or sell
 * copies of the Software, and to permit persons to whom the Software is
 * furnished to do so, subject to the following conditions:
 *
 * The above copyright notice and this permission notice shall be included in all
 * copies or substantial portions of the Software.
 *
 * THE SOFTWARE IS PROVIDED "AS IS", WITHOUT WARRANTY OF ANY KIND,
 * EXPRESS OR IMPLIED, INCLUDING BUT NOT LIMITED TO THE WARRANTIES OF
 * MERCHANTABILITY, FITNESS FOR A PARTICULAR PURPOSE AND NONINFRINGEMENT.
 * IN NO EVENT SHALL THE AUTHORS OR COPYRIGHT HOLDERS BE LIABLE FOR ANY CLAIM,
 * DAMAGES OR OTHER LIABILITY, WHETHER IN AN ACTION OF CONTRACT, TORT OR
 * OTHERWISE, ARISING FROM, OUT OF OR IN CONNECTION WITH THE SOFTWARE OR THE USE
 * OR OTHER DEALINGS IN THE SOFTWARE.
 */
package org.drasyl.handler.rmi;

import com.fasterxml.jackson.databind.ObjectMapper;
import com.fasterxml.jackson.dataformat.cbor.databind.CBORMapper;
import io.netty.buffer.ByteBuf;
import io.netty.buffer.ByteBufInputStream;
import io.netty.buffer.ByteBufOutputStream;

import java.io.IOException;
import java.io.InputStream;
import java.io.OutputStream;
import java.lang.reflect.Method;
import java.util.Arrays;

<<<<<<< HEAD
=======
/**
 * Utility class for remote method invocation-related operations.
 */
>>>>>>> 509ce8b4
public final class RmiUtil {
    public static final ObjectMapper OBJECT_MAPPER = new CBORMapper();

    private RmiUtil() {
        // util class
    }

    static void marshalValue(final Object value, final OutputStream out) throws IOException {
        OBJECT_MAPPER.writeValue(out, value);
    }

    static <T> T unmarshalValue(final Class<T> type,
                                final InputStream in) throws IOException {
        return OBJECT_MAPPER.readValue(in, type);
    }

    static ByteBuf marshalArgs(final Object[] args, final ByteBuf buf) throws IOException {
        try (final OutputStream out = new ByteBufOutputStream(buf)) {
            marshalValue(args, out);
            return buf;
        }
    }

    static Object unmarshalResult(final Class<?> resultType,
                                  final ByteBuf buf) throws IOException {
        try (final InputStream in = new ByteBufInputStream(buf)) {
            return unmarshalValue(resultType, in);
        }
        finally {
            buf.release();
        }
    }

    static ByteBuf marshalResult(final Object result, final ByteBuf buf) throws IOException {
        try (final OutputStream out = new ByteBufOutputStream(buf)) {
            marshalValue(result, out);
            return buf;
        }
    }

    static Object[] unmarshalArgs(final Class<?>[] parameterTypes,
                                  final ByteBuf buf) throws IOException {
        try (final InputStream in = new ByteBufInputStream(buf)) {
            Object[] args = unmarshalValue(Object[].class, in);
            if (args == null) {
                args = new Object[0];
            }
            if (parameterTypes.length != args.length) {
                throw new IOException("Expected " + parameterTypes.length + " arguments, but got " + args.length + " arguments.");
            }

            // verify if unmarshalled arguments have correct types
            for (int i = 0; i < parameterTypes.length; i++) {
                Class<?> parameterType = getAutoboxedType(parameterTypes[i]);
                final Class<?> argClazz = args[i].getClass();
                if (!parameterType.equals(argClazz) && !(parameterType == Long.class && argClazz == Integer.class)) {
                    throw new IOException("Expected argument " + i + " to be of type " + parameterType + ", but was " + argClazz + ".");
                }
            }

            return args;
        }
        finally {
            buf.release();
        }
    }

    private static Class<?> getAutoboxedType(final Class<?> parameterType) {
        if (!parameterType.isPrimitive()) {
            return parameterType;
        }
        else if (parameterType == byte.class) {
            return Byte.class;
        }
        else if (parameterType == char.class) {
            return Character.class;
        }
        else if (parameterType == short.class) {
            return Short.class;
        }
        else if (parameterType == int.class) {
            return Integer.class;
        }
        else if (parameterType == long.class) {
            return Long.class;
        }
        else if (parameterType == float.class) {
            return Float.class;
        }
        else if (parameterType == double.class) {
            return Double.class;
        }
        else if (parameterType == boolean.class) {
            return Boolean.class;
        }
        return parameterType;
    }

    public static int computeMethodHash(final Method m) {
        final Class<?>[] parameterTypes = m.getParameterTypes();
        final Object[] values = new Object[1 + parameterTypes.length + 1];

        // name
        values[0] = m.getName();

        // parameters
        for (int i = 0; i < parameterTypes.length; i++) {
            values[i + 1] = parameterTypes[i].getName();
        }

        // return
        values[values.length - 1] = m.getReturnType().getName();

        return Arrays.hashCode(values);
    }
}<|MERGE_RESOLUTION|>--- conflicted
+++ resolved
@@ -33,12 +33,9 @@
 import java.lang.reflect.Method;
 import java.util.Arrays;
 
-<<<<<<< HEAD
-=======
 /**
  * Utility class for remote method invocation-related operations.
  */
->>>>>>> 509ce8b4
 public final class RmiUtil {
     public static final ObjectMapper OBJECT_MAPPER = new CBORMapper();
 
