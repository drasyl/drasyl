--- conflicted
+++ resolved
@@ -27,12 +27,8 @@
 import java.io.IOException;
 
 import static net.javacrumbs.jsonunit.assertj.JsonAssertions.assertThatJson;
-<<<<<<< HEAD
-import static org.drasyl.util.JSONUtil.JACKSON_MAPPER;
-=======
 import static org.drasyl.util.JSONUtil.JACKSON_READER;
 import static org.drasyl.util.JSONUtil.JACKSON_WRITER;
->>>>>>> cf0dc19a
 import static org.hamcrest.CoreMatchers.instanceOf;
 import static org.hamcrest.MatcherAssert.assertThat;
 import static org.junit.jupiter.api.Assertions.assertEquals;
@@ -68,11 +64,7 @@
         void shouldDeserializeToCorrectObject() throws IOException {
             String json = "\"0340A4F2ADBDDEEDC8F9ACE30E3F18713A3405F43F4871B4BAC9624FE80D2056A7\"";
 
-<<<<<<< HEAD
-            assertThat(JACKSON_MAPPER.readValue(json, CompressedPublicKey.class), instanceOf(CompressedPublicKey.class));
-=======
             assertThat(JACKSON_READER.readValue(json, CompressedPublicKey.class), instanceOf(CompressedPublicKey.class));
->>>>>>> cf0dc19a
         }
     }
 
@@ -80,19 +72,11 @@
     class JsonSerialization {
         @Test
         void shouldSerializeToCorrectJson() throws IOException {
-<<<<<<< HEAD
-            assertThatJson(JACKSON_MAPPER.writeValueAsString(publicKey))
-                    .when(Option.IGNORING_ARRAY_ORDER)
-                    .isEqualTo(publicKey.toString());
-
-            assertEquals(publicKey, JACKSON_MAPPER.readValue(JACKSON_MAPPER.writeValueAsString(publicKey), CompressedPublicKey.class));
-=======
             assertThatJson(JACKSON_WRITER.writeValueAsString(publicKey))
                     .when(Option.IGNORING_ARRAY_ORDER)
                     .isEqualTo(publicKey.toString());
 
             assertEquals(publicKey, JACKSON_READER.readValue(JACKSON_WRITER.writeValueAsString(publicKey), CompressedPublicKey.class));
->>>>>>> cf0dc19a
         }
     }
 }