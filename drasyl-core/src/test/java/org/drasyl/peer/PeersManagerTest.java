--- conflicted
+++ resolved
@@ -223,11 +223,7 @@
 
             underTest.removeSuperPeerAndPath(ctx, publicKey, path);
 
-<<<<<<< HEAD
-            verify(ctx).passEvent(eq(NodeOfflineEvent.of(Node.of(ctx.identity()))), any());
-=======
             verify(ctx).passEvent(any(NodeOfflineEvent.class), any());
->>>>>>> cc92eee6
         }
 
         @Test
@@ -240,11 +236,7 @@
 
             underTest.removeSuperPeerAndPath(ctx, publicKey, path);
 
-<<<<<<< HEAD
-            verify(ctx, never()).passEvent(eq(NodeOfflineEvent.of(Node.of(ctx.identity()))), any());
-=======
             verify(ctx, never()).passEvent(any(NodeOfflineEvent.class), any());
->>>>>>> cc92eee6
         }
 
         @AfterEach
@@ -273,11 +265,7 @@
             underTest.addPathAndSuperPeer(ctx, publicKey, path);
 
             verify(ctx).passEvent(eq(PeerDirectEvent.of(Peer.of(publicKey))), any());
-<<<<<<< HEAD
-            verify(ctx).passEvent(eq(NodeOnlineEvent.of(Node.of(ctx.identity()))), any());
-=======
             verify(ctx).passEvent(any(NodeOnlineEvent.class), any());
->>>>>>> cc92eee6
         }
 
         @AfterEach
