/*
 * Copyright (c) 2020.
 *
 * This file is part of drasyl.
 *
 *  drasyl is free software: you can redistribute it and/or modify
 *  it under the terms of the GNU Lesser General Public License as published by
 *  the Free Software Foundation, either version 3 of the License, or
 *  (at your option) any later version.
 *
 *  drasyl is distributed in the hope that it will be useful,
 *  but WITHOUT ANY WARRANTY; without even the implied warranty of
 *  MERCHANTABILITY or FITNESS FOR A PARTICULAR PURPOSE.  See the
 *  GNU Lesser General Public License for more details.
 *
 *  You should have received a copy of the GNU Lesser General Public License
 *  along with drasyl.  If not, see <http://www.gnu.org/licenses/>.
 */
package org.drasyl.peer.connection.message;

import org.drasyl.crypto.CryptoException;
import org.drasyl.crypto.Signature;
import org.drasyl.identity.CompressedKeyPair;
import org.drasyl.identity.CompressedPublicKey;
import org.junit.jupiter.api.BeforeAll;
import org.junit.jupiter.api.Nested;
import org.junit.jupiter.api.Test;
import org.junit.jupiter.api.extension.ExtendWith;
import org.mockito.Mock;
import org.mockito.junit.jupiter.MockitoExtension;

import java.io.IOException;
import java.security.KeyPair;

import static net.javacrumbs.jsonunit.assertj.JsonAssertions.assertThatJson;
<<<<<<< HEAD
import static org.drasyl.util.JSONUtil.JACKSON_MAPPER;
=======
import static org.drasyl.util.JSONUtil.JACKSON_READER;
import static org.drasyl.util.JSONUtil.JACKSON_WRITER;
>>>>>>> cf0dc19a
import static org.junit.jupiter.api.Assertions.assertEquals;

@ExtendWith(MockitoExtension.class)
class SignedMessageTest {
    private static KeyPair keyPair;
    @Mock
    private CompressedPublicKey publicKey;

    @BeforeAll
    static void setUp() throws CryptoException {
        keyPair = CompressedKeyPair.of("0300f9df12eed957a17b2b373978ea32177b3e1ce00c92003b5dd2c68de253b35c", "00b96ac2757f5f427a210c7a68f357bfa03f986b547a3b68e0bf79daa45f9edd").toUncompressedKeyPair();
    }

    @Nested
    class JsonDeserialization {
        @Test
        void shouldDeserializeToCorrectObject() throws IOException, CryptoException {
            String json = "{\"@type\":\"SignedMessage\",\"payload\":{\"@type\":\"PingMessage\",\"id\":\"05155f021bed10398c4ca71c\"},\"kid\":\"0313c96bed7252c22218972dd21d611fec413d76e9eaac2717ed76889dcd357edf\",\"signature\":{\"bytes\":\"MEQCIAESpHbepeb9cRDA5Hd0GErCQnpSj+GN2bQIFEO2AgN5AiAGJwpL9G2BEki8c+VdCcnvKloYXKCDYJSTYt3e5VTylw==\"}}\n";

            assertEquals(new SignedMessage(new PingMessage(), CompressedPublicKey.of("0313c96bed7252c22218972dd21d611fec413d76e9eaac2717ed76889dcd357edf"), new Signature(new byte[]{
                    0x30,
                    0x44,
                    0x02,
                    0x20,
                    0x01,
                    0x12,
                    (byte) 0xa4,
                    0x76,
                    (byte) 0xde,
                    (byte) 0xa5,
                    (byte) 0xe6,
                    (byte) 0xfd,
                    0x71,
                    0x10,
                    (byte) 0xc0,
                    (byte) 0xe4,
                    0x77,
                    0x74,
                    0x18,
                    0x4a,
                    (byte) 0xc2,
                    0x42,
                    0x7a,
                    0x52,
                    (byte) 0x8f,
                    (byte) 0xe1,
                    (byte) 0x8d,
                    (byte) 0xd9,
                    (byte) 0xb4,
                    0x08,
                    0x14,
                    0x43,
                    (byte) 0xb6,
                    0x02,
                    0x03,
                    0x79,
                    0x02,
                    0x20,
                    0x06,
                    0x27,
                    0x0a,
                    0x4b,
                    (byte) 0xf4,
                    0x6d,
                    (byte) 0x81,
                    0x12,
                    0x48,
                    (byte) 0xbc,
                    0x73,
                    (byte) 0xe5,
                    0x5d,
                    0x09,
                    (byte) 0xc9,
                    (byte) 0xef,
                    0x2a,
                    0x5a,
                    0x18,
                    0x5c,
                    (byte) 0xa0,
                    (byte) 0x83,
                    0x60,
                    (byte) 0x94,
                    (byte) 0x93,
                    0x62,
                    (byte) 0xdd,
                    (byte) 0xde,
                    (byte) 0xe5,
                    0x54,
                    (byte) 0xf2,
                    (byte) 0x97
<<<<<<< HEAD
            })), JACKSON_MAPPER.readValue(json, Message.class));
=======
            })), JACKSON_READER.readValue(json, Message.class));
>>>>>>> cf0dc19a
        }
    }

    @Nested
    class JsonSerialization {
        @Test
        void shouldSerializeToCorrectJson() throws IOException {
            SignedMessage message = new SignedMessage(new PingMessage(), publicKey);

<<<<<<< HEAD
            assertThatJson(JACKSON_MAPPER.writeValueAsString(message))
=======
            assertThatJson(JACKSON_WRITER.writeValueAsString(message))
>>>>>>> cf0dc19a
                    .isObject()
                    .containsEntry("@type", SignedMessage.class.getSimpleName())
                    .containsKeys("payload", "kid", "signature");
        }
    }

    @Nested
    class Equals {
        @Test
        void shouldReturnTrue() throws CryptoException {
            PingMessage message = new PingMessage();
            SignedMessage signedMessage1 = new SignedMessage(message, CompressedPublicKey.of(keyPair.getPublic()));
            SignedMessage signedMessage2 = new SignedMessage(message, CompressedPublicKey.of(keyPair.getPublic()));

            assertEquals(signedMessage1, signedMessage2);
        }
    }

    @Nested
    class HashCode {
        @Test
        void shouldReturnTrue() throws CryptoException {
            PingMessage message = new PingMessage();
            SignedMessage signedMessage1 = new SignedMessage(message, CompressedPublicKey.of(keyPair.getPublic()));
            SignedMessage signedMessage2 = new SignedMessage(message, CompressedPublicKey.of(keyPair.getPublic()));

            assertEquals(signedMessage1.hashCode(), signedMessage2.hashCode());
        }
    }
}<|MERGE_RESOLUTION|>--- conflicted
+++ resolved
@@ -33,12 +33,8 @@
 import java.security.KeyPair;
 
 import static net.javacrumbs.jsonunit.assertj.JsonAssertions.assertThatJson;
-<<<<<<< HEAD
-import static org.drasyl.util.JSONUtil.JACKSON_MAPPER;
-=======
 import static org.drasyl.util.JSONUtil.JACKSON_READER;
 import static org.drasyl.util.JSONUtil.JACKSON_WRITER;
->>>>>>> cf0dc19a
 import static org.junit.jupiter.api.Assertions.assertEquals;
 
 @ExtendWith(MockitoExtension.class)
@@ -129,11 +125,7 @@
                     0x54,
                     (byte) 0xf2,
                     (byte) 0x97
-<<<<<<< HEAD
-            })), JACKSON_MAPPER.readValue(json, Message.class));
-=======
             })), JACKSON_READER.readValue(json, Message.class));
->>>>>>> cf0dc19a
         }
     }
 
@@ -143,11 +135,7 @@
         void shouldSerializeToCorrectJson() throws IOException {
             SignedMessage message = new SignedMessage(new PingMessage(), publicKey);
 
-<<<<<<< HEAD
-            assertThatJson(JACKSON_MAPPER.writeValueAsString(message))
-=======
             assertThatJson(JACKSON_WRITER.writeValueAsString(message))
->>>>>>> cf0dc19a
                     .isObject()
                     .containsEntry("@type", SignedMessage.class.getSimpleName())
                     .containsKeys("payload", "kid", "signature");
