/*
 * Copyright (c) 2020.
 *
 * This file is part of drasyl.
 *
 *  drasyl is free software: you can redistribute it and/or modify
 *  it under the terms of the GNU Lesser General Public License as published by
 *  the Free Software Foundation, either version 3 of the License, or
 *  (at your option) any later version.
 *
 *  drasyl is distributed in the hope that it will be useful,
 *  but WITHOUT ANY WARRANTY; without even the implied warranty of
 *  MERCHANTABILITY or FITNESS FOR A PARTICULAR PURPOSE.  See the
 *  GNU Lesser General Public License for more details.
 *
 *  You should have received a copy of the GNU Lesser General Public License
 *  along with drasyl.  If not, see <http://www.gnu.org/licenses/>.
 */
package org.drasyl.peer.connection.message;

import org.drasyl.crypto.CryptoException;
import org.drasyl.identity.CompressedPublicKey;
import org.drasyl.identity.ProofOfWork;
import org.junit.jupiter.api.Nested;
import org.junit.jupiter.api.Test;
import org.junit.jupiter.api.extension.ExtendWith;
import org.mockito.Mock;
import org.mockito.junit.jupiter.MockitoExtension;

import java.io.IOException;
import java.util.Set;

import static net.javacrumbs.jsonunit.assertj.JsonAssertions.assertThatJson;
<<<<<<< HEAD
import static org.drasyl.util.JSONUtil.JACKSON_MAPPER;
import static org.junit.jupiter.api.Assertions.*;
=======
import static org.drasyl.util.JSONUtil.JACKSON_READER;
import static org.drasyl.util.JSONUtil.JACKSON_WRITER;
import static org.junit.jupiter.api.Assertions.assertEquals;
import static org.junit.jupiter.api.Assertions.assertNotEquals;
import static org.junit.jupiter.api.Assertions.assertThrows;
>>>>>>> cf0dc19a

@ExtendWith(MockitoExtension.class)
class JoinMessageTest {
    @Mock
    private CompressedPublicKey publicKey;
    @Mock
    private Set<CompressedPublicKey> childrenAndGrandchildren;
    @Mock
    private CompressedPublicKey publicKey2;
    @Mock
    private ProofOfWork proofOfWork;
    @Mock
    private ProofOfWork proofOfWork2;

    @Nested
    class JsonDeserialization {
        @Test
        void shouldDeserializeToCorrectObject() throws IOException, CryptoException {
            String json = "{\"@type\":\"" + JoinMessage.class.getSimpleName() + "\",\"id\":\"4ae5cdcd8c21719f8e779f21\",\"userAgent\":\"\",\"proofOfWork\":3556154,\"publicKey\":\"034a450eb7955afb2f6538433ae37bd0cbc09745cf9df4c7ccff80f8294e6b730d\", \"childrenAndGrandchildren\":[\"0364417e6f350d924b254deb44c0a6dce726876822c44c28ce221a777320041458\"]}";

            assertEquals(new JoinMessage(
                    ProofOfWork.of(3556154),
                    CompressedPublicKey.of("034a450eb7955afb2f6538433ae37bd0cbc09745cf9df4c7ccff80f8294e6b730d"),
                    Set.of(CompressedPublicKey.of("0364417e6f350d924b254deb44c0a6dce726876822c44c28ce221a777320041458"))
<<<<<<< HEAD
            ), JACKSON_MAPPER.readValue(json, Message.class));
=======
            ), JACKSON_READER.readValue(json, Message.class));
>>>>>>> cf0dc19a
        }
    }

    @Nested
    class JsonSerialization {
        @Test
        void shouldSerializeToCorrectJson() throws IOException {
            JoinMessage message = new JoinMessage(ProofOfWork.of(1), publicKey, Set.of());

<<<<<<< HEAD
            assertThatJson(JACKSON_MAPPER.writeValueAsString(message))
=======
            assertThatJson(JACKSON_WRITER.writeValueAsString(message))
>>>>>>> cf0dc19a
                    .isObject()
                    .containsEntry("@type", JoinMessage.class.getSimpleName())
                    .containsKeys("id", "userAgent", "proofOfWork", "publicKey", "childrenAndGrandchildren");
        }
    }

    @Nested
    class Constructor {
        @Test
        void shouldRejectNullValues() {
            assertThrows(NullPointerException.class, () -> new JoinMessage(proofOfWork, null, childrenAndGrandchildren), "Join requires a public key");

            assertThrows(NullPointerException.class, () -> new JoinMessage(null, null, childrenAndGrandchildren), "Join requires a public key and endpoints");
        }
    }

    @Nested
    class Equals {
        @Test
        void notSameBecauseOfDifferentChildrenAndGrandchildren() {
            JoinMessage message1 = new JoinMessage(proofOfWork, publicKey, childrenAndGrandchildren);
            JoinMessage message2 = new JoinMessage(proofOfWork, publicKey, childrenAndGrandchildren);
            JoinMessage message3 = new JoinMessage(proofOfWork2, publicKey2, Set.of());

            assertEquals(message1, message2);
            assertNotEquals(message2, message3);
        }
    }

    @Nested
    class HashCode {
        @Test
        void notSameBecauseOfDifferentChildrenAndGrandchildren() {
            JoinMessage message1 = new JoinMessage(proofOfWork, publicKey, childrenAndGrandchildren);
            JoinMessage message2 = new JoinMessage(proofOfWork, publicKey, childrenAndGrandchildren);
            JoinMessage message3 = new JoinMessage(proofOfWork2, publicKey2, Set.of());

            assertEquals(message1.hashCode(), message2.hashCode());
            assertNotEquals(message2.hashCode(), message3.hashCode());
        }
    }
}<|MERGE_RESOLUTION|>--- conflicted
+++ resolved
@@ -31,16 +31,9 @@
 import java.util.Set;
 
 import static net.javacrumbs.jsonunit.assertj.JsonAssertions.assertThatJson;
-<<<<<<< HEAD
-import static org.drasyl.util.JSONUtil.JACKSON_MAPPER;
-import static org.junit.jupiter.api.Assertions.*;
-=======
 import static org.drasyl.util.JSONUtil.JACKSON_READER;
 import static org.drasyl.util.JSONUtil.JACKSON_WRITER;
-import static org.junit.jupiter.api.Assertions.assertEquals;
-import static org.junit.jupiter.api.Assertions.assertNotEquals;
-import static org.junit.jupiter.api.Assertions.assertThrows;
->>>>>>> cf0dc19a
+import static org.junit.jupiter.api.Assertions.*;
 
 @ExtendWith(MockitoExtension.class)
 class JoinMessageTest {
@@ -65,11 +58,7 @@
                     ProofOfWork.of(3556154),
                     CompressedPublicKey.of("034a450eb7955afb2f6538433ae37bd0cbc09745cf9df4c7ccff80f8294e6b730d"),
                     Set.of(CompressedPublicKey.of("0364417e6f350d924b254deb44c0a6dce726876822c44c28ce221a777320041458"))
-<<<<<<< HEAD
-            ), JACKSON_MAPPER.readValue(json, Message.class));
-=======
             ), JACKSON_READER.readValue(json, Message.class));
->>>>>>> cf0dc19a
         }
     }
 
@@ -79,11 +68,7 @@
         void shouldSerializeToCorrectJson() throws IOException {
             JoinMessage message = new JoinMessage(ProofOfWork.of(1), publicKey, Set.of());
 
-<<<<<<< HEAD
-            assertThatJson(JACKSON_MAPPER.writeValueAsString(message))
-=======
             assertThatJson(JACKSON_WRITER.writeValueAsString(message))
->>>>>>> cf0dc19a
                     .isObject()
                     .containsEntry("@type", JoinMessage.class.getSimpleName())
                     .containsKeys("id", "userAgent", "proofOfWork", "publicKey", "childrenAndGrandchildren");
