--- conflicted
+++ resolved
@@ -24,12 +24,7 @@
 import io.netty.channel.embedded.EmbeddedChannel;
 import io.netty.handler.codec.DecoderException;
 import io.netty.handler.codec.http.websocketx.BinaryWebSocketFrame;
-<<<<<<< HEAD
-import io.netty.handler.codec.http.websocketx.TextWebSocketFrame;
-=======
->>>>>>> d7b72bdf
 import org.drasyl.peer.connection.message.QuitMessage;
-import org.drasyl.util.JSONUtil;
 import org.junit.jupiter.api.BeforeEach;
 import org.junit.jupiter.api.Test;
 
@@ -49,11 +44,7 @@
 
     @Test
     void shouldDeserializeInboundJsonStringToMessage() throws JsonProcessingException {
-<<<<<<< HEAD
-        byte[] binary = JSONUtil.JACKSON_WRITER.writeValueAsBytes(new QuitMessage());
-=======
         byte[] binary = JACKSON_WRITER.writeValueAsBytes(new QuitMessage());
->>>>>>> d7b72bdf
 
         channel.writeInbound(new BinaryWebSocketFrame(Unpooled.wrappedBuffer(binary)));
         channel.flush();
@@ -63,18 +54,9 @@
 
     @Test
     void ShouldThrowExceptionIfInboundJsonStringDeserializationFail() throws JsonProcessingException {
-<<<<<<< HEAD
-        byte[] json = JSONUtil.JACKSON_WRITER.writeValueAsBytes("invalid");
-
-        BinaryWebSocketFrame frame = new BinaryWebSocketFrame(Unpooled.wrappedBuffer(json));
-        assertThrows(DecoderException.class, () -> {
-            channel.writeInbound(frame);
-        });
-=======
         byte[] binary = JACKSON_WRITER.writeValueAsBytes("invalid");
 
         BinaryWebSocketFrame frame = new BinaryWebSocketFrame(Unpooled.wrappedBuffer(binary));
         assertThrows(DecoderException.class, () -> channel.writeInbound(frame));
->>>>>>> d7b72bdf
     }
 }