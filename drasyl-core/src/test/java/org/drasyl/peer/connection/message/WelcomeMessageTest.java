--- conflicted
+++ resolved
@@ -32,12 +32,8 @@
 import java.util.Set;
 
 import static net.javacrumbs.jsonunit.assertj.JsonAssertions.assertThatJson;
-<<<<<<< HEAD
-import static org.drasyl.util.JSONUtil.JACKSON_MAPPER;
-=======
 import static org.drasyl.util.JSONUtil.JACKSON_READER;
 import static org.drasyl.util.JSONUtil.JACKSON_WRITER;
->>>>>>> cf0dc19a
 import static org.junit.jupiter.api.Assertions.assertEquals;
 
 @ExtendWith(MockitoExtension.class)
@@ -54,11 +50,7 @@
         void shouldDeserializeToCorrectObject() throws IOException, CryptoException {
             String json = "{\"@type\":\"WelcomeMessage\",\"id\":\"4AE5CDCD8C21719F8E779F21\",\"userAgent\":\"\",\"publicKey\":\"034a450eb7955afb2f6538433ae37bd0cbc09745cf9df4c7ccff80f8294e6b730d\",\"peerInformation\":{\"endpoints\":[\"ws://test\"]},\"correspondingId\":\"123\"}";
 
-<<<<<<< HEAD
-            assertEquals(new WelcomeMessage(CompressedPublicKey.of("034a450eb7955afb2f6538433ae37bd0cbc09745cf9df4c7ccff80f8294e6b730d"), PeerInformation.of(Set.of(URI.create("ws://test"))), "123"), JACKSON_MAPPER.readValue(json, Message.class));
-=======
             assertEquals(new WelcomeMessage(CompressedPublicKey.of("034a450eb7955afb2f6538433ae37bd0cbc09745cf9df4c7ccff80f8294e6b730d"), PeerInformation.of(Set.of(URI.create("ws://test"))), "123"), JACKSON_READER.readValue(json, Message.class));
->>>>>>> cf0dc19a
         }
     }
 
@@ -68,11 +60,7 @@
         void shouldSerializeToCorrectJson() throws IOException {
             WelcomeMessage message = new WelcomeMessage(publicKey, PeerInformation.of(), correspondingId);
 
-<<<<<<< HEAD
-            assertThatJson(JACKSON_MAPPER.writeValueAsString(message))
-=======
             assertThatJson(JACKSON_WRITER.writeValueAsString(message))
->>>>>>> cf0dc19a
                     .isObject()
                     .containsEntry("@type", WelcomeMessage.class.getSimpleName())
                     .containsKeys("id", "userAgent", "publicKey", "peerInformation", "correspondingId");
