--- conflicted
+++ resolved
@@ -29,12 +29,8 @@
 import java.io.IOException;
 
 import static net.javacrumbs.jsonunit.assertj.JsonAssertions.assertThatJson;
-<<<<<<< HEAD
-import static org.drasyl.util.JSONUtil.JACKSON_MAPPER;
-=======
 import static org.drasyl.util.JSONUtil.JACKSON_READER;
 import static org.drasyl.util.JSONUtil.JACKSON_WRITER;
->>>>>>> cf0dc19a
 import static org.junit.jupiter.api.Assertions.assertEquals;
 import static org.junit.jupiter.api.Assertions.assertNotEquals;
 import static org.junit.jupiter.api.Assertions.assertThrows;
@@ -64,11 +60,7 @@
                     0x00,
                     0x01,
                     0x02
-<<<<<<< HEAD
-            }), JACKSON_MAPPER.readValue(json, ApplicationMessage.class));
-=======
             }), JACKSON_READER.readValue(json, ApplicationMessage.class));
->>>>>>> cf0dc19a
         }
     }
 
@@ -82,11 +74,7 @@
                     0x02
             }, (short) 64);
 
-<<<<<<< HEAD
-            assertThatJson(JACKSON_MAPPER.writeValueAsString(message))
-=======
             assertThatJson(JACKSON_WRITER.writeValueAsString(message))
->>>>>>> cf0dc19a
                     .isObject()
                     .containsEntry("@type", ApplicationMessage.class.getSimpleName())
                     .containsKeys("id", "recipient", "hopCount", "sender", "payload");
