--- conflicted
+++ resolved
@@ -103,12 +103,7 @@
         @Test
         void shouldConnectIfClientIsNotAlreadyOpen() {
             when(bootstrapSupplier.get()).thenReturn(bootstrap);
-<<<<<<< HEAD
-            when(endpoints.size()).thenReturn(1);
-            when(endpoints.toArray(new URI[0])).thenReturn(new URI[]{ URI.create("ws://localhost") });
-=======
             endpoints = Set.of(URI.create("ws://localhost"));
->>>>>>> cce0a3c4
 
             SuperPeerClient client = new SuperPeerClient(config, workerGroup, endpoints, new AtomicBoolean(false), nextEndpointPointer, nextRetryDelayPointer, bootstrapSupplier, connected, channelInitializerSupplier, channelInitializer, channel);
             client.open();
