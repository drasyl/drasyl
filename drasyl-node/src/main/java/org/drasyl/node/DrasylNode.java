/*
 * Copyright (c) 2020-2023 Heiko Bornholdt and Kevin Röbert
 *
 * Permission is hereby granted, free of charge, to any person obtaining a copy
 * of this software and associated documentation files (the "Software"), to deal
 * in the Software without restriction, including without limitation the rights
 * to use, copy, modify, merge, publish, distribute, sublicense, and/or sell
 * copies of the Software, and to permit persons to whom the Software is
 * furnished to do so, subject to the following conditions:
 *
 * The above copyright notice and this permission notice shall be included in all
 * copies or substantial portions of the Software.
 *
 * THE SOFTWARE IS PROVIDED "AS IS", WITHOUT WARRANTY OF ANY KIND,
 * EXPRESS OR IMPLIED, INCLUDING BUT NOT LIMITED TO THE WARRANTIES OF
 * MERCHANTABILITY, FITNESS FOR A PARTICULAR PURPOSE AND NONINFRINGEMENT.
 * IN NO EVENT SHALL THE AUTHORS OR COPYRIGHT HOLDERS BE LIABLE FOR ANY CLAIM,
 * DAMAGES OR OTHER LIABILITY, WHETHER IN AN ACTION OF CONTRACT, TORT OR
 * OTHERWISE, ARISING FROM, OUT OF OR IN CONNECTION WITH THE SOFTWARE OR THE USE
 * OR OTHER DEALINGS IN THE SOFTWARE.
 */
package org.drasyl.node;

import io.netty.bootstrap.ServerBootstrap;
import io.netty.channel.Channel;
import io.netty.channel.ChannelFuture;
import io.netty.channel.ChannelPipeline;
import io.netty.channel.ChannelPromise;
import io.netty.channel.EventLoop;
import io.netty.channel.EventLoopGroup;
import io.netty.util.concurrent.Future;
import io.netty.util.concurrent.GenericFutureListener;
import io.netty.util.concurrent.PromiseCombiner;
import org.drasyl.channel.DrasylChannel;
import org.drasyl.channel.DrasylServerChannel;
import org.drasyl.handler.peers.PeersList;
import org.drasyl.handler.sntp.SntpClient;
import org.drasyl.identity.DrasylAddress;
import org.drasyl.identity.Identity;
import org.drasyl.identity.IdentityPublicKey;
import org.drasyl.node.channel.DrasylNodeChannelInitializer;
import org.drasyl.node.channel.DrasylNodeServerChannelInitializer;
import org.drasyl.node.event.Event;
import org.drasyl.node.event.MessageEvent;
import org.drasyl.node.handler.serialization.MessageSerializer;
import org.drasyl.node.identity.IdentityManager;
import org.drasyl.util.FutureUtil;
import org.drasyl.util.internal.NonNull;
import org.drasyl.util.internal.Nullable;
import org.drasyl.util.logging.Logger;
import org.drasyl.util.logging.LoggerFactory;

import java.io.IOException;
import java.lang.reflect.Field;
import java.lang.reflect.Method;
import java.net.SocketAddress;
import java.util.List;
import java.util.concurrent.CompletableFuture;
import java.util.concurrent.CompletionStage;
import java.util.function.Supplier;

import static java.util.Objects.requireNonNull;
import static java.util.concurrent.CompletableFuture.completedFuture;
import static java.util.concurrent.CompletableFuture.failedFuture;
import static java.util.concurrent.TimeUnit.SECONDS;
import static org.drasyl.node.Null.NULL;
import static org.drasyl.node.channel.DrasylNodeServerChannelInitializer.PEERS_LIST_SUPPLIER_KEY;
import static org.drasyl.util.PlatformDependent.unsafeStaticFieldOffsetSupported;

/**
 * Represents a node in the drasyl Overlay Network. Applications that want to run on drasyl must
 * implement this class.
 * <p>
 * Example usage:
 * <pre><code>
 * DrasylNode node = new DrasylNode() {
 *   &#64;Override
 *   public void onEvent(Event event) {
 *     // handle incoming events (messages) here
 *     System.out.println("Event received: " + event);
 *   }
 * };
 * node.start();
 *
 * // wait till NodeOnlineEvent has been received
 *
 * // send message to another node
 * node.send("0229041b273dd5ee1c2bef2d77ae17dbd00d2f0a2e939e22d42ef1c4bf05147ea9", "Hello World");
 *
 * // shutdown node
 * node.shutdown();
 * </code></pre>
 */
@SuppressWarnings({ "java:S107", "java:S118" })
public abstract class DrasylNode {
    private static final Logger LOG = LoggerFactory.getLogger(DrasylNode.class);
<<<<<<< HEAD
    protected Identity identity;
    protected ServerBootstrap bootstrap;
=======
    protected final Identity identity;
    protected final ServerBootstrap bootstrap;
    private final List<SocketAddress> sntpServers;
>>>>>>> ebbc2efc
    private ChannelFuture channelFuture;

    static {
        // https://github.com/netty/netty/issues/7817
        System.setProperty("io.netty.tryReflectionSetAccessible", "true");

        if (unsafeStaticFieldOffsetSupported()) {
            // dirty fix from Stack Overflow: https://stackoverflow.com/questions/46454995/how-to-hide-warning-illegal-reflective-access-in-java-9-without-jvm-argument/53517025#53517025
            try {
                final Class<?> unsafeClass = Class.forName("sun.misc.Unsafe");
                final Field field = unsafeClass.getDeclaredField("theUnsafe");
                field.setAccessible(true); // NOSONAR
                final Object unsafe = field.get(null);

                final Method putObjectVolatile = unsafeClass.getDeclaredMethod("putObjectVolatile", Object.class, long.class, Object.class);
                final Method staticFieldOffset = unsafeClass.getDeclaredMethod("staticFieldOffset", Field.class);

                final Class<?> loggerClass = Class.forName("jdk.internal.module.IllegalAccessLogger");
                final Field loggerField = loggerClass.getDeclaredField("logger");
                final Long offset = (Long) staticFieldOffset.invoke(unsafe, loggerField);
                putObjectVolatile.invoke(unsafe, loggerClass, offset, null);
            }
            catch (final Exception e) { // NOSONAR
                LOG.debug(e);
            }
        }
    }

    @SuppressWarnings("java:S2384")
    protected DrasylNode(final Identity identity,
                         final ServerBootstrap bootstrap,
                         final ChannelFuture channelFuture,
                         final List<SocketAddress> sntpServers) {
        this.identity = requireNonNull(identity);
        this.bootstrap = requireNonNull(bootstrap);
        this.channelFuture = channelFuture;
        this.sntpServers = sntpServers;
    }

    /**
     * Creates a new drasyl Node with the given <code>config</code>. The node is only being created,
     * it neither connects to the overlay network, nor can send or receive messages. To do this you
     * have to call {@link #start()}.
     * <p>
     * Note: This is a blocking method, because when a node is started for the first time, its
     * identity must be created. This can take up to a minute because of the proof of work.
     *
     * @param config custom configuration used for this node
     * @throws NullPointerException if {@code config} is {@code null}
     * @throws DrasylException      if identity could not be loaded or created
     */
    @SuppressWarnings({ "java:S2095" })
    protected DrasylNode(final DrasylConfig config) throws DrasylException {
        identity = DrasylNode.generateIdentity(config);

        final EventLoopGroup parentGroup = DrasylNodeSharedEventLoopGroupHolder.getParentGroup();
        final EventLoopGroup childGroup = DrasylNodeSharedEventLoopGroupHolder.getChildGroup();
        final EventLoopGroup udpServerGroup = DrasylNodeSharedEventLoopGroupHolder.getNetworkGroup();
        bootstrap = new ServerBootstrap().group(parentGroup, childGroup).localAddress(identity.getAddress()).channel(DrasylServerChannel.class).handler(new DrasylNodeServerChannelInitializer(config, identity, this, udpServerGroup)).childHandler(new DrasylNodeChannelInitializer(config, this));
        sntpServers = config.getSntpServers();

        LOG.debug("drasyl node with config `{}` and address `{}` created", config, identity);
    }

    /**
     * Creates a new drasyl Node. The node is only being created, it neither connects to the Overlay
     * Network, nor can send or receive messages. To do this you have to call {@link #start()}.
     * <p>
     * Note: This is a blocking method, because when a node is started for the first time, its
     * identity must be created. This can take up to a minute because of the proof of work.
     *
     * @throws DrasylException       if identity could not be loaded or created
     * @throws DrasylConfigException if config is invalid
     */
    protected DrasylNode() throws DrasylException {
        this(DrasylConfig.of());
    }

    /**
     * Generates an identity or uses the already generated identity from the given {@code config}.
     *
     * @param config custom configuration used for this identity
     * @return generated or already present identity
     */
    public static Identity generateIdentity(final DrasylConfig config) throws DrasylException {
        try {
            final Identity configIdentity = config.getIdentity();
            if (configIdentity != null) {
                LOG.info("Use identity embedded in config.");
                return configIdentity;
            }
            else if (config.getIdentityPath() != null && IdentityManager.isIdentityFilePresent(config.getIdentityPath())) {
                LOG.info("Read identity from file specified in config: `{}`", config.getIdentityPath());
                return IdentityManager.readIdentityFile(config.getIdentityPath());
            }
            else {
                LOG.info("No identity present. Generate a new one and write to file specified in config `{}`.", config.getIdentityPath());
                final Identity identity = Identity.generateIdentity();
                IdentityManager.writeIdentityFile(config.getIdentityPath(), identity);

                return identity;
            }
        }
        catch (final IllegalStateException | IOException e) {
            throw new DrasylException("Couldn't load or create identity", e);
        }
    }

    /**
     * Sends <code>event</code> to the application and tells it information about the local node,
     * other peers, connections or incoming messages.
     *
     * @param event the event
     */
    public abstract void onEvent(@NonNull Event event);

    /**
     * Sends the content of {@code payload} to the identity {@code recipient}. Returns a failed
     * future with a {@link IllegalStateException} if the message could not be sent to the recipient
     * or a super peer. Important: Just because the future did not fail does not automatically mean
     * that the message could be delivered. Delivery confirmations must be implemented by the
     * application.
     *
     * <p>
     * <b>Note</b>: It is possible that the passed object cannot be serialized. In this case it is
     * not sent and the future is fulfilled with an exception. Serializable objects can be added on
     * start via the {@link DrasylConfig}.
     * </p>
     *
     * @param recipient the recipient of a message as compressed public key
     * @param payload   the payload of a message
     * @return a completion stage if the message was successfully processed, otherwise an
     * exceptionally completion stage
     * @see MessageSerializer
     * @since 0.1.3
     */
    @NonNull
    public CompletionStage<Void> send(@NonNull final String recipient,
                                      @Nullable final Object payload) {
        try {
            return send(IdentityPublicKey.of(recipient), payload);
        }
        catch (final IllegalArgumentException e) {
            return failedFuture(new DrasylException("Recipient does not conform to a valid public key.", e));
        }
    }

    /**
     * Sends the content of {@code payload} to the identity {@code recipient}. Returns a failed
     * future with a {@link IllegalStateException} if the message could not be sent to the recipient
     * or a super peer. Important: Just because the future did not fail does not automatically mean
     * that the message could be delivered. Delivery confirmations must be implemented by the
     * application.
     *
     * <p>
     * <b>Note</b>: It is possible that the passed object cannot be serialized. In this case it is
     * not sent and the future is fulfilled with an exception. Serializable objects can be added on
     * start via the {@link DrasylConfig}.
     * </p>
     *
     * @param recipient the recipient of a message
     * @param payload   the payload of a message
     * @return a completion stage if the message was successfully processed, otherwise an
     * exceptionally completion stage
     * @see MessageSerializer
     * @since 0.1.3
     */
    @SuppressWarnings("ReplaceNullCheck")
    @NonNull
    public CompletionStage<Void> send(@NonNull final DrasylAddress recipient,
                                      @Nullable final Object payload) {
        if (channelFuture != null && channelFuture.channel().isOpen()) {
            final CompletableFuture<Void> future = new CompletableFuture<>();
            if (identity.getAddress().equals(recipient)) {
                LOG.trace("Outbound message `{}` is addressed to us. Convert to inbound message.", () -> payload);
                channelFuture.channel().eventLoop().execute(() -> {
                    final MessageEvent event = MessageEvent.of(identity.getIdentityPublicKey(), payload);
                    try {
                        onEvent(event);
                        future.complete(null);
                    }
                    catch (final Exception e) {
                        future.completeExceptionally(e);
                    }
                });
            }
            else {
                resolve(recipient).thenAccept(c -> {
                    final Object p;
                    if (payload == null) {
                        p = NULL;
                    }
                    else {
                        p = payload;
                    }

                    final ChannelPromise promise = c.newPromise();
                    c.writeAndFlush(p, promise);

                    FutureUtil.synchronizeFutures(promise, future);
                });
            }

            return future;
        }
        else {
            return failedFuture(new Exception("You have to start the node first!"));
        }
    }

    /**
     * Creates a future containing a {@link Channel} for communication with {@code address}.
     * <p>
     * Note: be aware that the returned channel can be closed on inactivity according to
     * {@link DrasylConfig#getChannelInactivityTimeout()}. A closed channel can no longer be used.
     * However, a new channel can be created via this method.
     *
     * @param address peer address used for {@link Channel} creation
     * @return future containing {@link Channel} for {@code address} on completion
     */
    @NonNull
    public CompletionStage<Channel> resolve(@NonNull final DrasylAddress address) {
        if (channelFuture != null && channelFuture.channel().isOpen()) {
            final DrasylServerChannel drasylServerChannel = (DrasylServerChannel) channelFuture.channel();
            final CompletableFuture<Channel> future = new CompletableFuture<>();
            drasylServerChannel.serve(address).addListener((GenericFutureListener<Future<DrasylChannel>>) future2 -> {
                if (future2.isSuccess()) {
                    final DrasylChannel channel = future2.getNow();
                    // delay future completion to make sure Channel's childHandler is done
                    channel.eventLoop().execute(() -> future.complete(channel));
                }
                else {
                    future.completeExceptionally(new Exception());
                }
            });
            return future;
        }
        else {
            return failedFuture(new Exception("You have to call DrasylNode#start() first!"));
        }
    }

    /**
     * Creates a future containing a {@link Channel} for communication with {@code address}.
     * <p>
     * Note: be aware that the returned channel can be closed on inactivity according to
     * {@link DrasylConfig#getChannelInactivityTimeout()}. A closed channel can no longer be used.
     * However, a new channel can be created via this method.
     *
     * @param address peer address used for {@link Channel} creation
     * @return future containing {@link Channel} for {@code address} on completion
     */
    @NonNull
    public CompletionStage<Channel> resolve(@NonNull final String address) {
        try {
            return resolve(IdentityPublicKey.of(address));
        }
        catch (final IllegalArgumentException e) {
            return failedFuture(new DrasylException("address does not conform to a valid public key.", e));
        }
    }

    /**
     * Shut the drasyl node down.
     * <p>
     * If there is a connection to a Super Peer, our node will deregister from that Super Peer.
     * <p>
     * If the local server has been started, it will now be stopped.
     * <p>
     * This method does not stop the shared threads. To kill the shared threads, you have to call
     * the {@link DrasylNodeSharedEventLoopGroupHolder#shutdown()} method.
     * <p>
     *
     * @return this method returns a future, which complements if all shutdown steps have been
     * completed.
     */
    @NonNull
    @SuppressWarnings("java:S1905")
    public synchronized CompletionStage<Void> shutdown() {
        if (channelFuture != null && !(channelFuture.isDone() && !channelFuture.isSuccess())) {
            try {
                // The future returned by Channel#close is completed before the ChannelPipeline
                // has been cleaned up (see https://github.com/netty/netty/issues/9291). But we want
                // to wait until the channel is fully dismantled. This is why we add a NOOP task to
                // the channel's executor that is processed just after the close is fully processed.
                final Channel channel = channelFuture.channel();
                final EventLoop executor = channel.eventLoop();
                final PromiseCombiner combiner = new PromiseCombiner(executor);
                final ChannelPromise combinedFuture = channel.newPromise();
                executor.submit(() -> {
                    final ChannelFuture closeFuture = channel.close();
                    final Future<?> noopFuture = executor.submit(() -> {
                        // NOOP
                    });
                    combiner.add(closeFuture);
                    combiner.add(noopFuture);
                    combiner.finish(combinedFuture);
                });
                return FutureUtil.toFuture(combinedFuture);
            }
            finally {
                channelFuture = null;
            }
        }
        else {
            return completedFuture(null);
        }
    }

    /**
     * Start the drasyl node.
     * <p>
     * First, the identity of the node is loaded. If none exists, a new one is generated.
     * <p>
     * If activated, a local server is started. This allows other nodes to discover our node.
     * <p>
     * If a super peer has been configured, a client is started which connects to this super peer.
     * Our node uses the Super Peer to discover and communicate with other nodes.
     * <p>
     *
     * @return this method returns a future, which complements if all components necessary for the
     * operation have been started.
     */
    @NonNull
    @SuppressWarnings({ "java:S1905", "java:S2142" })
    public synchronized CompletionStage<Void> start() {
        if (channelFuture == null) {

            try {
                final Long offset;
                // check system time
                if (sntpServers.isEmpty()) {
                    offset = SntpClient.getOffset().completeOnTimeout(null, 3, SECONDS).get();
                }
                else {
                    offset = SntpClient.getOffset(sntpServers).completeOnTimeout(null, 3, SECONDS).get();
                }

                if (offset != null && offset > 60_000) {
                    LOG.warn("The local time has more than 60s offset. drasyl will probably not be able to function correctly.");
                }
            }
            catch (final Exception e) {
                LOG.warn("Can not determine time offset:", e);
            }

            channelFuture = bootstrap.bind();
            return FutureUtil.toFuture(channelFuture);
        }
        else {
            return completedFuture(null);
        }
    }

    /**
     * Returns the {@link ChannelPipeline} to allow users to add own handlers.
     *
     * @return the pipeline
     */
    @Nullable
    public ChannelPipeline pipeline() {
        if (channelFuture != null) {
            return channelFuture.channel().pipeline();
        }
        else {
            return null;
        }
    }

    /**
     * Returns the {@link Identity} of this node.
     *
     * @return the {@link Identity} of this node
     */
    @NonNull
    public Identity identity() {
        return identity;
    }

    /**
     * Returns the {@link PeersList} of this node.
     *
     * @return the {@link PeersList} of this node
     */
    @Nullable
    public PeersList peers() {
        if (channelFuture != null) {
            final Supplier<PeersList> supplier = channelFuture.channel().attr(PEERS_LIST_SUPPLIER_KEY).get();
            if (supplier != null) {
                return supplier.get();
            }
        }
        return null;
    }
}<|MERGE_RESOLUTION|>--- conflicted
+++ resolved
@@ -94,14 +94,9 @@
 @SuppressWarnings({ "java:S107", "java:S118" })
 public abstract class DrasylNode {
     private static final Logger LOG = LoggerFactory.getLogger(DrasylNode.class);
-<<<<<<< HEAD
     protected Identity identity;
     protected ServerBootstrap bootstrap;
-=======
-    protected final Identity identity;
-    protected final ServerBootstrap bootstrap;
     private final List<SocketAddress> sntpServers;
->>>>>>> ebbc2efc
     private ChannelFuture channelFuture;
 
     static {
