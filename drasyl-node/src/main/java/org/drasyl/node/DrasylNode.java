/*
 * Copyright (c) 2020-2023 Heiko Bornholdt and Kevin Röbert
 *
 * Permission is hereby granted, free of charge, to any person obtaining a copy
 * of this software and associated documentation files (the "Software"), to deal
 * in the Software without restriction, including without limitation the rights
 * to use, copy, modify, merge, publish, distribute, sublicense, and/or sell
 * copies of the Software, and to permit persons to whom the Software is
 * furnished to do so, subject to the following conditions:
 *
 * The above copyright notice and this permission notice shall be included in all
 * copies or substantial portions of the Software.
 *
 * THE SOFTWARE IS PROVIDED "AS IS", WITHOUT WARRANTY OF ANY KIND,
 * EXPRESS OR IMPLIED, INCLUDING BUT NOT LIMITED TO THE WARRANTIES OF
 * MERCHANTABILITY, FITNESS FOR A PARTICULAR PURPOSE AND NONINFRINGEMENT.
 * IN NO EVENT SHALL THE AUTHORS OR COPYRIGHT HOLDERS BE LIABLE FOR ANY CLAIM,
 * DAMAGES OR OTHER LIABILITY, WHETHER IN AN ACTION OF CONTRACT, TORT OR
 * OTHERWISE, ARISING FROM, OUT OF OR IN CONNECTION WITH THE SOFTWARE OR THE USE
 * OR OTHER DEALINGS IN THE SOFTWARE.
 */
package org.drasyl.node;

import io.netty.bootstrap.ServerBootstrap;
import io.netty.channel.Channel;
import io.netty.channel.ChannelFuture;
import io.netty.channel.ChannelPipeline;
import io.netty.channel.ChannelPromise;
import io.netty.channel.EventLoop;
import io.netty.channel.EventLoopGroup;
import io.netty.util.concurrent.Future;
import io.netty.util.concurrent.GenericFutureListener;
import io.netty.util.concurrent.PromiseCombiner;
import org.drasyl.channel.DrasylChannel;
import org.drasyl.channel.DrasylServerChannel;
import org.drasyl.handler.peers.PeersList;
import org.drasyl.handler.sntp.SntpClient;
import org.drasyl.identity.DrasylAddress;
import org.drasyl.identity.Identity;
import org.drasyl.identity.IdentityPublicKey;
import org.drasyl.node.channel.DrasylNodeChannelInitializer;
import org.drasyl.node.channel.DrasylNodeServerChannelInitializer;
import org.drasyl.node.event.Event;
import org.drasyl.node.event.MessageEvent;
import org.drasyl.node.handler.serialization.MessageSerializer;
import org.drasyl.node.identity.IdentityManager;
import org.drasyl.util.EventLoopGroupUtil;
import org.drasyl.util.FutureUtil;
import org.drasyl.util.Murmur3;
import org.drasyl.util.UnsignedInteger;
import org.drasyl.util.internal.NonNull;
import org.drasyl.util.internal.Nullable;
import org.drasyl.util.logging.Logger;
import org.drasyl.util.logging.LoggerFactory;

import java.io.IOException;
import java.lang.reflect.Field;
import java.lang.reflect.Method;
import java.net.InetSocketAddress;
import java.net.SocketAddress;
import java.util.List;
import java.util.concurrent.CompletableFuture;
import java.util.concurrent.CompletionStage;
import java.util.function.Supplier;
import java.util.stream.Collectors;

import static java.util.Objects.requireNonNull;
import static java.util.concurrent.CompletableFuture.completedFuture;
import static java.util.concurrent.CompletableFuture.failedFuture;
import static java.util.concurrent.TimeUnit.SECONDS;
import static org.drasyl.channel.DrasylServerChannelConfig.ARMING_ENABLED;
import static org.drasyl.channel.DrasylServerChannelConfig.ARMING_SESSION_EXPIRE_AFTER;
import static org.drasyl.channel.DrasylServerChannelConfig.ARMING_SESSION_MAX_COUNT;
import static org.drasyl.channel.DrasylServerChannelConfig.HELLO_INTERVAL;
import static org.drasyl.channel.DrasylServerChannelConfig.HELLO_TIMEOUT;
import static org.drasyl.channel.DrasylServerChannelConfig.MAX_PEERS;
import static org.drasyl.channel.DrasylServerChannelConfig.NETWORK_ID;
import static org.drasyl.channel.DrasylServerChannelConfig.PATH_IDLE_TIME;
import static org.drasyl.channel.DrasylServerChannelConfig.SUPER_PEERS;
import static org.drasyl.channel.DrasylServerChannelConfig.UDP_BIND;
import static org.drasyl.channel.DrasylServerChannelConfig.UDP_EVENT_LOOP_SUPPLIER;
import static org.drasyl.node.Null.NULL;
import static org.drasyl.node.channel.DrasylNodeServerChannelInitializer.PEERS_LIST_SUPPLIER_KEY;
import static org.drasyl.util.PlatformDependent.unsafeStaticFieldOffsetSupported;
import static org.drasyl.util.network.NetworkUtil.MAX_PORT_NUMBER;

/**
 * Represents a node in the drasyl Overlay Network. Applications that want to run on drasyl must
 * implement this class.
 * <p>
 * Example usage:
 * <pre><code>
 * DrasylNode node = new DrasylNode() {
 *   &#64;Override
 *   public void onEvent(Event event) {
 *     // handle incoming events (messages) here
 *     System.out.println("Event received: " + event);
 *   }
 * };
 * node.start();
 *
 * // wait till NodeOnlineEvent has been received
 *
 * // send message to another node
 * node.send("0229041b273dd5ee1c2bef2d77ae17dbd00d2f0a2e939e22d42ef1c4bf05147ea9", "Hello World");
 *
 * // shutdown node
 * node.shutdown();
 * </code></pre>
 */
@SuppressWarnings({ "java:S107", "java:S118" })
public abstract class DrasylNode {
    private static final Logger LOG = LoggerFactory.getLogger(DrasylNode.class);
    private static final short MIN_DERIVED_PORT = 22528;
    protected final Identity identity;
    protected final ServerBootstrap bootstrap;
    private final List<SocketAddress> sntpServers;
    private ChannelFuture channelFuture;

    static {
        // https://github.com/netty/netty/issues/7817
        System.setProperty("io.netty.tryReflectionSetAccessible", "true");

        if (unsafeStaticFieldOffsetSupported()) {
            // dirty fix from Stack Overflow: https://stackoverflow.com/questions/46454995/how-to-hide-warning-illegal-reflective-access-in-java-9-without-jvm-argument/53517025#53517025
            try {
                final Class<?> unsafeClass = Class.forName("sun.misc.Unsafe");
                final Field field = unsafeClass.getDeclaredField("theUnsafe");
                field.setAccessible(true); // NOSONAR
                final Object unsafe = field.get(null);

                final Method putObjectVolatile = unsafeClass.getDeclaredMethod("putObjectVolatile", Object.class, long.class, Object.class);
                final Method staticFieldOffset = unsafeClass.getDeclaredMethod("staticFieldOffset", Field.class);

                final Class<?> loggerClass = Class.forName("jdk.internal.module.IllegalAccessLogger");
                final Field loggerField = loggerClass.getDeclaredField("logger");
                final Long offset = (Long) staticFieldOffset.invoke(unsafe, loggerField);
                putObjectVolatile.invoke(unsafe, loggerClass, offset, null);
            }
            catch (final Exception e) { // NOSONAR
                LOG.debug(e);
            }
        }
    }

    @SuppressWarnings("java:S2384")
    protected DrasylNode(final Identity identity,
                         final ServerBootstrap bootstrap,
                         final ChannelFuture channelFuture,
                         final List<SocketAddress> sntpServers) {
        this.identity = requireNonNull(identity);
        this.bootstrap = requireNonNull(bootstrap);
        this.channelFuture = channelFuture;
        this.sntpServers = sntpServers;
    }

    /**
     * Creates a new drasyl Node with the given <code>config</code>. The node is only being created,
     * it neither connects to the overlay network, nor can send or receive messages. To do this you
     * have to call {@link #start()}.
     * <p>
     * Note: This is a blocking method, because when a node is started for the first time, its
     * identity must be created. This can take up to a minute because of the proof of work.
     *
     * @param config custom configuration used for this node
     * @throws NullPointerException if {@code config} is {@code null}
     * @throws DrasylException      if identity could not be loaded or created
     */
    @SuppressWarnings({ "java:S2095" })
    protected DrasylNode(final DrasylConfig config) throws DrasylException {
        identity = DrasylNode.generateIdentity(config);

<<<<<<< HEAD
        final EventLoopGroup parentGroup = EventLoopGroupUtil.getBestEventLoopGroup(1);
        final EventLoopGroup childGroup = parentGroup;
        final EventLoopGroup udpServerGroup = parentGroup;
=======
        final EventLoopGroup parentGroup = DrasylNodeSharedEventLoopGroupHolder.getParentGroup();
        final EventLoopGroup childGroup = DrasylNodeSharedEventLoopGroupHolder.getChildGroup();
        final EventLoopGroup udpServerGroup = DrasylNodeSharedEventLoopGroupHolder.getNetworkGroup();
>>>>>>> eafa4781
        bootstrap = new ServerBootstrap()
                .group(parentGroup, childGroup)
                .localAddress(identity)
                .channel(DrasylServerChannel.class)
                .option(NETWORK_ID, config.getNetworkId())
                .option(ARMING_ENABLED, config.isRemoteMessageArmProtocolEnabled())
                .option(ARMING_SESSION_MAX_COUNT, config.getRemoteMessageArmProtocolSessionMaxCount())
                .option(ARMING_SESSION_EXPIRE_AFTER, config.getRemoteMessageArmProtocolSessionExpireAfter())
                .option(HELLO_INTERVAL, config.getRemotePingInterval())
                .option(HELLO_TIMEOUT, config.getRemotePingTimeout())
                .option(MAX_PEERS, config.getRemotePingMaxPeers())
                .option(SUPER_PEERS, config.getRemoteSuperPeerEndpoints().stream().collect(Collectors.toMap(PeerEndpoint::getIdentityPublicKey, PeerEndpoint::toInetSocketAddress)))
                .option(UDP_BIND, new InetSocketAddress(config.getRemoteBindHost(), udpServerPort(config.getRemoteBindPort(), identity.getAddress())))
                .option(UDP_EVENT_LOOP_SUPPLIER, udpServerGroup::next)
                .option(PATH_IDLE_TIME, config.getRemotePingCommunicationTimeout())
<<<<<<< HEAD
                .handler(new DrasylNodeServerChannelInitializer(config, this))
                .childHandler(new DrasylNodeChannelInitializer(config, this));
=======
                .handler(new DrasylNodeServerChannelInitializer(config, identity, this, udpServerGroup)).childHandler(new DrasylNodeChannelInitializer(config, this));
>>>>>>> eafa4781
        sntpServers = config.getSntpServers();

        LOG.debug("drasyl node with config `{}` and address `{}` created", config, identity);
    }

    /**
     * Creates a new drasyl Node. The node is only being created, it neither connects to the Overlay
     * Network, nor can send or receive messages. To do this you have to call {@link #start()}.
     * <p>
     * Note: This is a blocking method, because when a node is started for the first time, its
     * identity must be created. This can take up to a minute because of the proof of work.
     *
     * @throws DrasylException       if identity could not be loaded or created
     * @throws DrasylConfigException if config is invalid
     */
    protected DrasylNode() throws DrasylException {
        this(DrasylConfig.of());
    }

    /**
     * Generates an identity or uses the already generated identity from the given {@code config}.
     *
     * @param config custom configuration used for this identity
     * @return generated or already present identity
     */
    public static Identity generateIdentity(final DrasylConfig config) throws DrasylException {
        try {
            final Identity configIdentity = config.getIdentity();
            if (configIdentity != null) {
                LOG.info("Use identity embedded in config.");
                return configIdentity;
            }
            else if (config.getIdentityPath() != null && IdentityManager.isIdentityFilePresent(config.getIdentityPath())) {
                LOG.info("Read identity from file specified in config: `{}`", config.getIdentityPath());
                return IdentityManager.readIdentityFile(config.getIdentityPath());
            }
            else {
                LOG.info("No identity present. Generate a new one and write to file specified in config `{}`.", config.getIdentityPath());
                final Identity identity = Identity.generateIdentity();
                IdentityManager.writeIdentityFile(config.getIdentityPath(), identity);

                return identity;
            }
        }
        catch (final IllegalStateException | IOException e) {
            throw new DrasylException("Couldn't load or create identity", e);
        }
    }

    /**
     * Sends <code>event</code> to the application and tells it information about the local node,
     * other peers, connections or incoming messages.
     *
     * @param event the event
     */
    public abstract void onEvent(@NonNull Event event);

    /**
     * Sends the content of {@code payload} to the identity {@code recipient}. Returns a failed
     * future with a {@link IllegalStateException} if the message could not be sent to the recipient
     * or a super peer. Important: Just because the future did not fail does not automatically mean
     * that the message could be delivered. Delivery confirmations must be implemented by the
     * application.
     *
     * <p>
     * <b>Note</b>: It is possible that the passed object cannot be serialized. In this case it is
     * not sent and the future is fulfilled with an exception. Serializable objects can be added on
     * start via the {@link DrasylConfig}.
     * </p>
     *
     * @param recipient the recipient of a message as compressed public key
     * @param payload   the payload of a message
     * @return a completion stage if the message was successfully processed, otherwise an
     * exceptionally completion stage
     * @see MessageSerializer
     * @since 0.1.3
     */
    @NonNull
    public CompletionStage<Void> send(@NonNull final String recipient,
                                      @Nullable final Object payload) {
        try {
            return send(IdentityPublicKey.of(recipient), payload);
        }
        catch (final IllegalArgumentException e) {
            return failedFuture(new DrasylException("Recipient does not conform to a valid public key.", e));
        }
    }

    /**
     * Sends the content of {@code payload} to the identity {@code recipient}. Returns a failed
     * future with a {@link IllegalStateException} if the message could not be sent to the recipient
     * or a super peer. Important: Just because the future did not fail does not automatically mean
     * that the message could be delivered. Delivery confirmations must be implemented by the
     * application.
     *
     * <p>
     * <b>Note</b>: It is possible that the passed object cannot be serialized. In this case it is
     * not sent and the future is fulfilled with an exception. Serializable objects can be added on
     * start via the {@link DrasylConfig}.
     * </p>
     *
     * @param recipient the recipient of a message
     * @param payload   the payload of a message
     * @return a completion stage if the message was successfully processed, otherwise an
     * exceptionally completion stage
     * @see MessageSerializer
     * @since 0.1.3
     */
    @SuppressWarnings("ReplaceNullCheck")
    @NonNull
    public CompletionStage<Void> send(@NonNull final DrasylAddress recipient,
                                      @Nullable final Object payload) {
        if (channelFuture != null && channelFuture.channel().isOpen()) {
            final CompletableFuture<Void> future = new CompletableFuture<>();
            if (identity.getAddress().equals(recipient)) {
                LOG.trace("Outbound message `{}` is addressed to us. Convert to inbound message.", () -> payload);
                channelFuture.channel().eventLoop().execute(() -> {
                    final MessageEvent event = MessageEvent.of(identity.getIdentityPublicKey(), payload);
                    try {
                        onEvent(event);
                        future.complete(null);
                    }
                    catch (final Exception e) {
                        future.completeExceptionally(e);
                    }
                });
            }
            else {
                resolve(recipient).thenAccept(c -> {
                    final Object p;
                    if (payload == null) {
                        p = NULL;
                    }
                    else {
                        p = payload;
                    }

                    final ChannelPromise promise = c.newPromise();
                    c.writeAndFlush(p, promise);

                    FutureUtil.synchronizeFutures(promise, future);
                });
            }

            return future;
        }
        else {
            return failedFuture(new Exception("You have to start the node first!"));
        }
    }

    /**
     * Creates a future containing a {@link Channel} for communication with {@code address}.
     * <p>
     * Note: be aware that the returned channel can be closed on inactivity according to
     * {@link DrasylConfig#getChannelInactivityTimeout()}. A closed channel can no longer be used.
     * However, a new channel can be created via this method.
     *
     * @param address peer address used for {@link Channel} creation
     * @return future containing {@link Channel} for {@code address} on completion
     */
    @NonNull
    public CompletionStage<Channel> resolve(@NonNull final DrasylAddress address) {
        if (channelFuture != null && channelFuture.channel().isOpen()) {
            final DrasylServerChannel drasylServerChannel = (DrasylServerChannel) channelFuture.channel();
            final CompletableFuture<Channel> future = new CompletableFuture<>();
            drasylServerChannel.serve(address).addListener((GenericFutureListener<Future<DrasylChannel>>) future2 -> {
                if (future2.isSuccess()) {
                    final DrasylChannel channel = future2.getNow();
                    // delay future completion to make sure Channel's childHandler is done
                    channel.eventLoop().execute(() -> future.complete(channel));
                }
                else {
                    future.completeExceptionally(new Exception());
                }
            });
            return future;
        }
        else {
            return failedFuture(new Exception("You have to call DrasylNode#start() first!"));
        }
    }

    /**
     * Creates a future containing a {@link Channel} for communication with {@code address}.
     * <p>
     * Note: be aware that the returned channel can be closed on inactivity according to
     * {@link DrasylConfig#getChannelInactivityTimeout()}. A closed channel can no longer be used.
     * However, a new channel can be created via this method.
     *
     * @param address peer address used for {@link Channel} creation
     * @return future containing {@link Channel} for {@code address} on completion
     */
    @NonNull
    public CompletionStage<Channel> resolve(@NonNull final String address) {
        try {
            return resolve(IdentityPublicKey.of(address));
        }
        catch (final IllegalArgumentException e) {
            return failedFuture(new DrasylException("address does not conform to a valid public key.", e));
        }
    }

    /**
     * Shut the drasyl node down.
     * <p>
     * If there is a connection to a Super Peer, our node will deregister from that Super Peer.
     * <p>
     * If the local server has been started, it will now be stopped.
     * <p>
     * This method does not stop the shared threads. To kill the shared threads, you have to call
     * the {@link DrasylNodeSharedEventLoopGroupHolder#shutdown()} method.
     * <p>
     *
     * @return this method returns a future, which complements if all shutdown steps have been
     * completed.
     */
    @NonNull
    @SuppressWarnings("java:S1905")
    public synchronized CompletionStage<Void> shutdown() {
        if (channelFuture != null && !(channelFuture.isDone() && !channelFuture.isSuccess())) {
            try {
                // The future returned by Channel#close is completed before the ChannelPipeline
                // has been cleaned up (see https://github.com/netty/netty/issues/9291). But we want
                // to wait until the channel is fully dismantled. This is why we add a NOOP task to
                // the channel's executor that is processed just after the close is fully processed.
                final Channel channel = channelFuture.channel();
                final EventLoop executor = channel.eventLoop();
                final PromiseCombiner combiner = new PromiseCombiner(executor);
                final ChannelPromise combinedFuture = channel.newPromise();
                executor.submit(() -> {
                    final ChannelFuture closeFuture = channel.close();
                    final Future<?> noopFuture = executor.submit(() -> {
                        // NOOP
                    });
                    combiner.add(closeFuture);
                    combiner.add(noopFuture);
                    combiner.finish(combinedFuture);
                });
                return FutureUtil.toFuture(combinedFuture);
            }
            finally {
                channelFuture = null;
            }
        }
        else {
            return completedFuture(null);
        }
    }

    /**
     * Start the drasyl node.
     * <p>
     * First, the identity of the node is loaded. If none exists, a new one is generated.
     * <p>
     * If activated, a local server is started. This allows other nodes to discover our node.
     * <p>
     * If a super peer has been configured, a client is started which connects to this super peer.
     * Our node uses the Super Peer to discover and communicate with other nodes.
     * <p>
     *
     * @return this method returns a future, which complements if all components necessary for the
     * operation have been started.
     */
    @NonNull
    @SuppressWarnings({ "java:S1905", "java:S2142" })
    public synchronized CompletionStage<Void> start() {
        if (channelFuture == null) {
            try {
                final Long offset;
                // check system time
                if (sntpServers.isEmpty()) {
                    offset = SntpClient.getOffset().completeOnTimeout(null, 3, SECONDS).get();
                }
                else {
                    offset = SntpClient.getOffset(sntpServers).completeOnTimeout(null, 3, SECONDS).get();
                }

                if (offset != null && offset > 60_000) {
                    LOG.warn("The local time has more than 60s offset. drasyl will probably not be able to function correctly.");
                }
            }
            catch (final Exception e) {
                LOG.warn("Can not determine time offset:", e);
            }

            channelFuture = bootstrap.bind();
            return FutureUtil.toFuture(channelFuture);
        }
        else {
            return completedFuture(null);
        }
    }

    /**
     * Returns the {@link ChannelPipeline} to allow users to add own handlers.
     *
     * @return the pipeline
     */
    @Nullable
    public ChannelPipeline pipeline() {
        if (channelFuture != null) {
            return channelFuture.channel().pipeline();
        }
        else {
            return null;
        }
    }

    /**
     * Returns the {@link Identity} of this node.
     *
     * @return the {@link Identity} of this node
     */
    @NonNull
    public Identity identity() {
        return identity;
    }

    /**
     * Returns the {@link PeersList} of this node.
     *
     * @return the {@link PeersList} of this node
     */
    @Nullable
    public PeersList peers() {
        if (channelFuture != null) {
            final Supplier<PeersList> supplier = channelFuture.channel().attr(PEERS_LIST_SUPPLIER_KEY).get();
            if (supplier != null) {
                return supplier.get();
            }
        }
        return null;
    }

<<<<<<< HEAD
    static int udpServerPort(final int remoteBindPort, final DrasylAddress address) {
=======
    private static int udpServerPort(final int remoteBindPort, final DrasylAddress address) {
>>>>>>> eafa4781
        if (remoteBindPort == -1) {
            /*
             derive a port in the range between MIN_DERIVED_PORT and {MAX_PORT_NUMBER from its
             own identity. this is done because we also expose this port via
             UPnP-IGD/NAT-PMP/PCP and some NAT devices behave unexpectedly when multiple nodes
             in the local network try to expose the same local port.
             a completely random port would have the disadvantage that every time the node is
             started it would use a new port and this would make discovery more difficult
            */
            final long identityHash = UnsignedInteger.of(Murmur3.murmur3_x86_32BytesLE(address.toByteArray())).getValue();
<<<<<<< HEAD
            return (int) (DrasylNodeServerChannelInitializer.MIN_DERIVED_PORT + identityHash % (MAX_PORT_NUMBER - DrasylNodeServerChannelInitializer.MIN_DERIVED_PORT));
=======
            return (int) (MIN_DERIVED_PORT + identityHash % (MAX_PORT_NUMBER - MIN_DERIVED_PORT));
>>>>>>> eafa4781
        }
        else {
            return remoteBindPort;
        }
    }
}<|MERGE_RESOLUTION|>--- conflicted
+++ resolved
@@ -44,7 +44,6 @@
 import org.drasyl.node.event.MessageEvent;
 import org.drasyl.node.handler.serialization.MessageSerializer;
 import org.drasyl.node.identity.IdentityManager;
-import org.drasyl.util.EventLoopGroupUtil;
 import org.drasyl.util.FutureUtil;
 import org.drasyl.util.Murmur3;
 import org.drasyl.util.UnsignedInteger;
@@ -170,15 +169,9 @@
     protected DrasylNode(final DrasylConfig config) throws DrasylException {
         identity = DrasylNode.generateIdentity(config);
 
-<<<<<<< HEAD
-        final EventLoopGroup parentGroup = EventLoopGroupUtil.getBestEventLoopGroup(1);
-        final EventLoopGroup childGroup = parentGroup;
-        final EventLoopGroup udpServerGroup = parentGroup;
-=======
         final EventLoopGroup parentGroup = DrasylNodeSharedEventLoopGroupHolder.getParentGroup();
         final EventLoopGroup childGroup = DrasylNodeSharedEventLoopGroupHolder.getChildGroup();
         final EventLoopGroup udpServerGroup = DrasylNodeSharedEventLoopGroupHolder.getNetworkGroup();
->>>>>>> eafa4781
         bootstrap = new ServerBootstrap()
                 .group(parentGroup, childGroup)
                 .localAddress(identity)
@@ -194,12 +187,7 @@
                 .option(UDP_BIND, new InetSocketAddress(config.getRemoteBindHost(), udpServerPort(config.getRemoteBindPort(), identity.getAddress())))
                 .option(UDP_EVENT_LOOP_SUPPLIER, udpServerGroup::next)
                 .option(PATH_IDLE_TIME, config.getRemotePingCommunicationTimeout())
-<<<<<<< HEAD
-                .handler(new DrasylNodeServerChannelInitializer(config, this))
-                .childHandler(new DrasylNodeChannelInitializer(config, this));
-=======
                 .handler(new DrasylNodeServerChannelInitializer(config, identity, this, udpServerGroup)).childHandler(new DrasylNodeChannelInitializer(config, this));
->>>>>>> eafa4781
         sntpServers = config.getSntpServers();
 
         LOG.debug("drasyl node with config `{}` and address `{}` created", config, identity);
@@ -535,11 +523,7 @@
         return null;
     }
 
-<<<<<<< HEAD
-    static int udpServerPort(final int remoteBindPort, final DrasylAddress address) {
-=======
     private static int udpServerPort(final int remoteBindPort, final DrasylAddress address) {
->>>>>>> eafa4781
         if (remoteBindPort == -1) {
             /*
              derive a port in the range between MIN_DERIVED_PORT and {MAX_PORT_NUMBER from its
@@ -550,11 +534,7 @@
              started it would use a new port and this would make discovery more difficult
             */
             final long identityHash = UnsignedInteger.of(Murmur3.murmur3_x86_32BytesLE(address.toByteArray())).getValue();
-<<<<<<< HEAD
-            return (int) (DrasylNodeServerChannelInitializer.MIN_DERIVED_PORT + identityHash % (MAX_PORT_NUMBER - DrasylNodeServerChannelInitializer.MIN_DERIVED_PORT));
-=======
             return (int) (MIN_DERIVED_PORT + identityHash % (MAX_PORT_NUMBER - MIN_DERIVED_PORT));
->>>>>>> eafa4781
         }
         else {
             return remoteBindPort;
