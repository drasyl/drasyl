--- conflicted
+++ resolved
@@ -127,10 +127,7 @@
 
     @Override
     protected void handshakeFailed(final ChannelHandlerContext ctx, final Throwable cause) {
-<<<<<<< HEAD
-=======
         LOG.debug("Handshake failed: ", cause);
->>>>>>> 66a685db
         ctx.channel().close();
     }
 
