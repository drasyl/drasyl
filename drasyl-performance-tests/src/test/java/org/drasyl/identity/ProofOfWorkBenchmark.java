--- conflicted
+++ resolved
@@ -42,9 +42,6 @@
 
     @Setup
     public void setup() {
-<<<<<<< HEAD
-        publicKey = IdentityPublicKey.of("18cdb282be8d1293f5040cd620a91aca86a475682e4ddc397deabe300aad9127");
-=======
         publicKey = IdentityTestUtil.ID_1.getIdentityPublicKey();
         invalidProofOfWork = ProofOfWork.of(1);
         validProofOfWork = IdentityTestUtil.ID_1.getProofOfWork();
@@ -62,7 +59,6 @@
     @BenchmarkMode(Mode.AverageTime)
     public void validationValid(final Blackhole blackhole) {
         blackhole.consume(invalidProofOfWork.isValid(publicKey, POW_DIFFICULTY));
->>>>>>> a8b1c32f
     }
 
     @Benchmark
