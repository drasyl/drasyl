--- conflicted
+++ resolved
@@ -19,14 +19,10 @@
 package org.drasyl.peer.connection.handler;
 
 import com.fasterxml.jackson.core.JsonProcessingException;
-<<<<<<< HEAD
 import com.fasterxml.jackson.databind.ObjectMapper;
 import io.netty.buffer.Unpooled;
-=======
->>>>>>> cf0dc19a
 import io.netty.channel.ChannelHandlerContext;
 import io.netty.handler.codec.http.websocketx.BinaryWebSocketFrame;
-import io.netty.handler.codec.http.websocketx.TextWebSocketFrame;
 import org.drasyl.crypto.CryptoException;
 import org.drasyl.identity.CompressedPublicKey;
 import org.drasyl.peer.connection.message.ApplicationMessage;
@@ -38,7 +34,6 @@
 import java.util.ArrayList;
 import java.util.Random;
 
-import static org.drasyl.util.JSONUtil.JACKSON_WRITER;
 import static org.mockito.Mockito.mock;
 
 @State(Scope.Benchmark)
@@ -56,12 +51,7 @@
             CompressedPublicKey recipient = CompressedPublicKey.of("033de3da699f6f9ffbd427c56725910655ba3913be4ff55b13c628e957c860fd55");
             byte[] payload = new byte[1024 * 1024]; // 1 MB
             new Random().nextBytes(payload);
-<<<<<<< HEAD
             msg = new ObjectMapper().writeValueAsBytes(new ApplicationMessage(sender, recipient, payload));
-=======
-            String json = JACKSON_WRITER.writeValueAsString(new ApplicationMessage(sender, recipient, payload));
-            msg = new TextWebSocketFrame(json);
->>>>>>> cf0dc19a
         }
         catch (CryptoException | JsonProcessingException e) {
             throw new RuntimeException(e);
@@ -70,10 +60,6 @@
 
     @Benchmark
     public void decode() {
-<<<<<<< HEAD
         MessageDecoder.INSTANCE.decode(ctx, new BinaryWebSocketFrame(Unpooled.wrappedBuffer(msg)), new ArrayList<>());
-=======
-        MessageDecoder.INSTANCE.decode(ctx, msg, new ArrayList<>());
->>>>>>> cf0dc19a
     }
 }