--- conflicted
+++ resolved
@@ -112,11 +112,7 @@
         <jackson.version>2.19.0</jackson.version>
         <hamcrest.version>3.0</hamcrest.version>
         <awaitility.version>4.2.2</awaitility.version>
-<<<<<<< HEAD
         <netty.version>4.1.122.Final</netty.version>
-=======
-        <netty.version>4.1.118.Final</netty.version>
->>>>>>> 4aa77138
         <maven.scm>1.11.2</maven.scm>
         <slf4j.version>2.0.17</slf4j.version>
         <typesafe.config.version>1.4.3</typesafe.config.version>
