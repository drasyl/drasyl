--- conflicted
+++ resolved
@@ -1,531 +1,255 @@
-<<<<<<< HEAD
-<?xml version="1.0" encoding="UTF-8"?>
-<!--
-  ~ Copyright (c) 2020
-  ~
-  ~ This file is part of drasyl.
-  ~
-  ~ drasyl is free software: you can redistribute it and/or modify
-  ~ it under the terms of the GNU Lesser General Public License as published by
-  ~ the Free Software Foundation, either version 3 of the License, or
-  ~ (at your option) any later version.
-  ~
-  ~ drasyl is distributed in the hope that it will be useful,
-  ~ but WITHOUT ANY WARRANTY; without even the implied warranty of
-  ~ MERCHANTABILITY or FITNESS FOR A PARTICULAR PURPOSE.  See the
-  ~ GNU Lesser General Public License for more details.
-  ~
-  ~ You should have received a copy of the GNU Lesser General Public License
-  ~ along with drasyl.  If not, see <http://www.gnu.org/licenses />.
-  -->
-
-<project xmlns="http://maven.apache.org/POM/4.0.0" xmlns:xsi="http://www.w3.org/2001/XMLSchema-instance"
-         xsi:schemaLocation="http://maven.apache.org/POM/4.0.0 http://maven.apache.org/xsd/maven-4.0.0.xsd">
-    <modelVersion>4.0.0</modelVersion>
-
-    <groupId>org.drasyl</groupId>
-    <artifactId>drasyl-parent</artifactId>
-    <packaging>pom</packaging>
-    <version>0.0.1-SNAPSHOT</version>
-
-    <distributionManagement>
-        <repository>
-            <id>gitlab-maven</id>
-            <url>https://git.informatik.uni-hamburg.de/api/v4/projects/${env.CI_PROJECT_ID}/packages/maven</url>
-        </repository>
-        <snapshotRepository>
-            <id>gitlab-maven</id>
-            <url>https://git.informatik.uni-hamburg.de/api/v4/projects/${env.CI_PROJECT_ID}/packages/maven</url>
-        </snapshotRepository>
-    </distributionManagement>
-
-    <scm>
-        <developerConnection>scm:git:ssh://git@git.informatik.uni-hamburg.de/sane-public/drasyl.git</developerConnection>
-        <tag>HEAD</tag>
-    </scm>
-
-    <modules>
-        <module>core</module>
-        <module>integration-tests</module>
-        <module>drasyl-cli</module>
-    </modules>
-
-    <properties>
-        <project.build.sourceEncoding>UTF-8</project.build.sourceEncoding>
-        <logback.version>1.2.3</logback.version>
-        <jdk.version>11</jdk.version>
-        <java.version>11</java.version>
-        <maven.compiler.source>11</maven.compiler.source>
-        <maven.compiler.target>11</maven.compiler.target>
-        <junit.version>5.6.0-M1</junit.version>
-        <mockito.version>3.2.4</mockito.version>
-        <jackson.version>2.9.10</jackson.version>
-        <guave.version>28.1-jre</guave.version>
-        <findbugs.version>3.0.5</findbugs.version>
-        <hamcrest.version>2.2</hamcrest.version>
-    </properties>
-
-    <build>
-        <plugins>
-            <plugin>
-                <groupId>org.sonarsource.scanner.maven</groupId>
-                <artifactId>sonar-maven-plugin</artifactId>
-                <version>3.7.0.1746</version>
-            </plugin>
-            <plugin>
-                <groupId>org.apache.maven.plugins</groupId>
-                <artifactId>maven-site-plugin</artifactId>
-                <version>3.7.1</version>
-            </plugin>
-            <plugin>
-                <groupId>org.apache.maven.plugins</groupId>
-                <artifactId>maven-compiler-plugin</artifactId>
-                <version>3.8.1</version>
-                <configuration>
-                    <source>${maven.compiler.source}</source>
-                    <target>${maven.compiler.source}</target>
-                </configuration>
-            </plugin>
-            <plugin>
-                <groupId>com.github.spotbugs</groupId>
-                <artifactId>spotbugs-maven-plugin</artifactId>
-                <version>3.1.12.2</version>
-            </plugin>
-            <plugin>
-                <groupId>org.jacoco</groupId>
-                <artifactId>jacoco-maven-plugin</artifactId>
-                <version>0.8.5</version>
-                <executions>
-                    <execution>
-                        <goals>
-                            <goal>prepare-agent</goal>
-                        </goals>
-                        <configuration>
-                            <propertyName>surefireArgLine</propertyName>
-                        </configuration>
-                    </execution>
-                    <execution>
-                        <id>report</id>
-                        <phase>prepare-package</phase>
-                        <goals>
-                            <goal>report</goal>
-                        </goals>
-                    </execution>
-                </executions>
-            </plugin>
-            <plugin>
-                <groupId>org.apache.maven.plugins</groupId>
-                <artifactId>maven-surefire-plugin</artifactId>
-                <version>3.0.0-M3</version>
-                <configuration>
-                    <parallel>all</parallel>
-                    <!-- Sets the VM argument line used when unit tests are run. -->
-                    <argLine>${surefireArgLine}</argLine>
-                </configuration>
-            </plugin>
-            <plugin>
-                <groupId>org.apache.maven.plugins</groupId>
-                <artifactId>maven-javadoc-plugin</artifactId>
-                <version>3.1.1</version>
-                <executions>
-                    <execution>
-                        <id>attach-javadocs</id>
-                        <goals>
-                            <goal>jar</goal>
-                        </goals>
-                    </execution>
-                </executions>
-                <configuration>
-                    <doclint>none</doclint>
-                    <source>11</source>
-                </configuration>
-            </plugin>
-            <plugin>
-                <groupId>org.apache.maven.plugins</groupId>
-                <artifactId>maven-source-plugin</artifactId>
-                <version>3.1.0</version>
-                <executions>
-                    <execution>
-                        <id>attach-sources</id>
-                        <goals>
-                            <goal>jar</goal>
-                        </goals>
-                    </execution>
-                </executions>
-            </plugin>
-            <plugin>
-                <groupId>pl.project13.maven</groupId>
-                <artifactId>git-commit-id-plugin</artifactId>
-                <version>4.0.0</version>
-                <executions>
-                    <execution>
-                        <id>get-the-git-infos</id>
-                        <phase>validate</phase>
-                        <goals>
-                            <goal>revision</goal>
-                        </goals>
-                    </execution>
-                </executions>
-                <configuration>
-                    <injectAllReactorProjects>true</injectAllReactorProjects>
-                </configuration>
-            </plugin>
-            <plugin>
-                <groupId>org.apache.maven.plugins</groupId>
-                <artifactId>maven-release-plugin</artifactId>
-                <version>2.5.3</version>
-                <configuration>
-                    <tagNameFormat>@{project.version}</tagNameFormat>
-                </configuration>
-            </plugin>
-        </plugins>
-    </build>
-
-    <reporting>
-        <plugins>
-            <plugin>
-                <groupId>com.github.spotbugs</groupId>
-                <artifactId>spotbugs-maven-plugin</artifactId>
-                <version>3.1.12.2</version>
-                <configuration>
-                    <effort>Max</effort>
-                    <threshold>Low</threshold>
-                </configuration>
-            </plugin>
-        </plugins>
-    </reporting>
-
-    <dependencies>
-        <dependency>
-            <groupId>org.mockito</groupId>
-            <artifactId>mockito-core</artifactId>
-            <version>${mockito.version}</version>
-            <scope>test</scope>
-        </dependency>
-        <dependency>
-            <groupId>org.awaitility</groupId>
-            <artifactId>awaitility</artifactId>
-            <version>4.0.0-rc1</version>
-            <scope>test</scope>
-        </dependency>
-        <dependency>
-            <groupId>org.hamcrest</groupId>
-            <artifactId>hamcrest</artifactId>
-            <version>${hamcrest.version}</version>
-            <scope>test</scope>
-        </dependency>
-        <dependency>
-            <groupId>org.junit.jupiter</groupId>
-            <artifactId>junit-jupiter-api</artifactId>
-            <version>${junit.version}</version>
-            <scope>test</scope>
-        </dependency>
-        <dependency>
-            <groupId>org.junit.jupiter</groupId>
-            <artifactId>junit-jupiter-engine</artifactId>
-            <version>${junit.version}</version>
-            <scope>test</scope>
-        </dependency>
-        <dependency>
-            <groupId>org.junit.platform</groupId>
-            <artifactId>junit-platform-runner</artifactId>
-            <version>1.6.0-M1</version>
-            <scope>test</scope>
-        </dependency>
-        <dependency>
-            <groupId>com.google.guava</groupId>
-            <artifactId>guava</artifactId>
-            <version>${guave.version}</version>
-        </dependency>
-        <dependency>
-            <groupId>ch.qos.logback</groupId>
-            <artifactId>logback-classic</artifactId>
-            <version>${logback.version}</version>
-        </dependency>
-        <dependency>
-            <groupId>ch.qos.logback</groupId>
-            <artifactId>logback-core</artifactId>
-            <version>${logback.version}</version>
-        </dependency>
-        <dependency>
-            <groupId>com.typesafe</groupId>
-            <artifactId>config</artifactId>
-            <version>1.4.0</version>
-        </dependency>
-        <dependency>
-            <groupId>io.netty</groupId>
-            <artifactId>netty-all</artifactId>
-            <version>4.1.44.Final</version>
-        </dependency>
-		<dependency>
-			<groupId>io.reactivex.rxjava3</groupId>
-			<artifactId>rxjava</artifactId>
-			<version>3.0.1</version>
-		</dependency>
-
-        <!-- Error Tracking -->
-        <dependency>
-            <groupId>io.sentry</groupId>
-            <artifactId>sentry-logback</artifactId>
-            <version>1.7.27</version>
-        </dependency>
-    </dependencies>
-
-
-</project>
-=======
-<?xml version="1.0" encoding="UTF-8"?>
-<!--
-  ~ Copyright (c) 2020
-  ~
-  ~ This file is part of drasyl.
-  ~
-  ~ drasyl is free software: you can redistribute it and/or modify
-  ~ it under the terms of the GNU Lesser General Public License as published by
-  ~ the Free Software Foundation, either version 3 of the License, or
-  ~ (at your option) any later version.
-  ~
-  ~ drasyl is distributed in the hope that it will be useful,
-  ~ but WITHOUT ANY WARRANTY; without even the implied warranty of
-  ~ MERCHANTABILITY or FITNESS FOR A PARTICULAR PURPOSE.  See the
-  ~ GNU Lesser General Public License for more details.
-  ~
-  ~ You should have received a copy of the GNU Lesser General Public License
-  ~ along with drasyl.  If not, see <http://www.gnu.org/licenses />.
-  -->
-
-<project xmlns="http://maven.apache.org/POM/4.0.0" xmlns:xsi="http://www.w3.org/2001/XMLSchema-instance"
-         xsi:schemaLocation="http://maven.apache.org/POM/4.0.0 http://maven.apache.org/xsd/maven-4.0.0.xsd">
-    <modelVersion>4.0.0</modelVersion>
-
-    <groupId>org.drasyl</groupId>
-    <artifactId>drasyl-parent</artifactId>
-    <packaging>pom</packaging>
-    <version>0.0.1-SNAPSHOT</version>
-
-    <distributionManagement>
-        <repository>
-            <id>gitlab-maven</id>
-            <url>https://git.informatik.uni-hamburg.de/api/v4/projects/${env.CI_PROJECT_ID}/packages/maven</url>
-        </repository>
-        <snapshotRepository>
-            <id>gitlab-maven</id>
-            <url>https://git.informatik.uni-hamburg.de/api/v4/projects/${env.CI_PROJECT_ID}/packages/maven</url>
-        </snapshotRepository>
-    </distributionManagement>
-
-    <scm>
-        <developerConnection>scm:git:ssh://git@git.informatik.uni-hamburg.de/sane-public/drasyl.git</developerConnection>
-        <tag>HEAD</tag>
-    </scm>
-
-    <modules>
-        <module>core</module>
-        <module>integration-tests</module>
-    </modules>
-
-    <properties>
-        <project.build.sourceEncoding>UTF-8</project.build.sourceEncoding>
-        <logback.version>1.2.3</logback.version>
-        <jdk.version>11</jdk.version>
-        <java.version>11</java.version>
-        <maven.compiler.source>11</maven.compiler.source>
-        <maven.compiler.target>11</maven.compiler.target>
-        <junit.version>5.6.1</junit.version>
-        <mockito.version>3.2.4</mockito.version>
-        <jackson.version>2.9.10</jackson.version>
-        <hamcrest.version>2.2</hamcrest.version>
-    </properties>
-
-    <build>
-        <plugins>
-            <plugin>
-                <groupId>org.sonarsource.scanner.maven</groupId>
-                <artifactId>sonar-maven-plugin</artifactId>
-                <version>3.7.0.1746</version>
-            </plugin>
-            <plugin>
-                <groupId>org.apache.maven.plugins</groupId>
-                <artifactId>maven-site-plugin</artifactId>
-                <version>3.7.1</version>
-            </plugin>
-            <plugin>
-                <groupId>org.apache.maven.plugins</groupId>
-                <artifactId>maven-compiler-plugin</artifactId>
-                <version>3.8.1</version>
-                <configuration>
-                    <source>${maven.compiler.source}</source>
-                    <target>${maven.compiler.source}</target>
-                </configuration>
-            </plugin>
-            <plugin>
-                <groupId>com.github.spotbugs</groupId>
-                <artifactId>spotbugs-maven-plugin</artifactId>
-                <version>3.1.12.2</version>
-            </plugin>
-            <plugin>
-                <groupId>org.jacoco</groupId>
-                <artifactId>jacoco-maven-plugin</artifactId>
-                <version>0.8.5</version>
-                <executions>
-                    <execution>
-                        <goals>
-                            <goal>prepare-agent</goal>
-                        </goals>
-                        <configuration>
-                            <propertyName>surefireArgLine</propertyName>
-                        </configuration>
-                    </execution>
-                    <execution>
-                        <id>report</id>
-                        <phase>prepare-package</phase>
-                        <goals>
-                            <goal>report</goal>
-                        </goals>
-                    </execution>
-                </executions>
-            </plugin>
-            <plugin>
-                <groupId>org.apache.maven.plugins</groupId>
-                <artifactId>maven-surefire-plugin</artifactId>
-                <version>3.0.0-M3</version>
-                <configuration>
-                    <parallel>all</parallel>
-                    <!-- Sets the VM argument line used when unit tests are run. -->
-                    <argLine>${surefireArgLine}</argLine>
-                </configuration>
-            </plugin>
-            <plugin>
-                <groupId>org.apache.maven.plugins</groupId>
-                <artifactId>maven-javadoc-plugin</artifactId>
-                <version>3.1.1</version>
-                <executions>
-                    <execution>
-                        <id>attach-javadocs</id>
-                        <goals>
-                            <goal>jar</goal>
-                        </goals>
-                    </execution>
-                </executions>
-                <configuration>
-                    <doclint>none</doclint>
-                    <source>11</source>
-                </configuration>
-            </plugin>
-            <plugin>
-                <groupId>org.apache.maven.plugins</groupId>
-                <artifactId>maven-source-plugin</artifactId>
-                <version>3.1.0</version>
-                <executions>
-                    <execution>
-                        <id>attach-sources</id>
-                        <goals>
-                            <goal>jar</goal>
-                        </goals>
-                    </execution>
-                </executions>
-            </plugin>
-            <plugin>
-                <groupId>pl.project13.maven</groupId>
-                <artifactId>git-commit-id-plugin</artifactId>
-                <version>4.0.0</version>
-                <executions>
-                    <execution>
-                        <id>get-the-git-infos</id>
-                        <phase>validate</phase>
-                        <goals>
-                            <goal>revision</goal>
-                        </goals>
-                    </execution>
-                </executions>
-                <configuration>
-                    <injectAllReactorProjects>true</injectAllReactorProjects>
-                </configuration>
-            </plugin>
-            <plugin>
-                <groupId>org.apache.maven.plugins</groupId>
-                <artifactId>maven-release-plugin</artifactId>
-                <version>2.5.3</version>
-                <configuration>
-                    <tagNameFormat>@{project.version}</tagNameFormat>
-                </configuration>
-            </plugin>
-        </plugins>
-    </build>
-
-    <reporting>
-        <plugins>
-            <plugin>
-                <groupId>com.github.spotbugs</groupId>
-                <artifactId>spotbugs-maven-plugin</artifactId>
-                <version>3.1.12.2</version>
-                <configuration>
-                    <effort>Max</effort>
-                    <threshold>Low</threshold>
-                </configuration>
-            </plugin>
-        </plugins>
-    </reporting>
-
-    <dependencies>
-        <dependency>
-            <groupId>org.mockito</groupId>
-            <artifactId>mockito-core</artifactId>
-            <version>${mockito.version}</version>
-            <scope>test</scope>
-        </dependency>
-        <dependency>
-            <groupId>org.awaitility</groupId>
-            <artifactId>awaitility</artifactId>
-            <version>4.0.0-rc1</version>
-            <scope>test</scope>
-        </dependency>
-        <dependency>
-            <groupId>org.hamcrest</groupId>
-            <artifactId>hamcrest</artifactId>
-            <version>${hamcrest.version}</version>
-            <scope>test</scope>
-        </dependency>
-        <dependency>
-            <groupId>org.junit.jupiter</groupId>
-            <artifactId>junit-jupiter-engine</artifactId>
-            <version>${junit.version}</version>
-            <scope>test</scope>
-        </dependency>
-        <dependency>
-            <groupId>ch.qos.logback</groupId>
-            <artifactId>logback-classic</artifactId>
-            <version>${logback.version}</version>
-        </dependency>
-        <dependency>
-            <groupId>ch.qos.logback</groupId>
-            <artifactId>logback-core</artifactId>
-            <version>${logback.version}</version>
-        </dependency>
-        <dependency>
-            <groupId>com.typesafe</groupId>
-            <artifactId>config</artifactId>
-            <version>1.4.0</version>
-        </dependency>
-        <dependency>
-            <groupId>io.netty</groupId>
-            <artifactId>netty-all</artifactId>
-            <version>4.1.44.Final</version>
-        </dependency>
-		<dependency>
-			<groupId>io.reactivex.rxjava3</groupId>
-			<artifactId>rxjava</artifactId>
-			<version>3.0.1</version>
-		</dependency>
-
-        <!-- Error Tracking -->
-        <dependency>
-            <groupId>io.sentry</groupId>
-            <artifactId>sentry-logback</artifactId>
-            <version>1.7.27</version>
-        </dependency>
-    </dependencies>
-
-
-</project>
->>>>>>> d04c59ab
+<?xml version="1.0" encoding="UTF-8"?>
+<!--
+  ~ Copyright (c) 2020
+  ~
+  ~ This file is part of drasyl.
+  ~
+  ~ drasyl is free software: you can redistribute it and/or modify
+  ~ it under the terms of the GNU Lesser General Public License as published by
+  ~ the Free Software Foundation, either version 3 of the License, or
+  ~ (at your option) any later version.
+  ~
+  ~ drasyl is distributed in the hope that it will be useful,
+  ~ but WITHOUT ANY WARRANTY; without even the implied warranty of
+  ~ MERCHANTABILITY or FITNESS FOR A PARTICULAR PURPOSE.  See the
+  ~ GNU Lesser General Public License for more details.
+  ~
+  ~ You should have received a copy of the GNU Lesser General Public License
+  ~ along with drasyl.  If not, see <http://www.gnu.org/licenses />.
+  -->
+
+<project xmlns="http://maven.apache.org/POM/4.0.0" xmlns:xsi="http://www.w3.org/2001/XMLSchema-instance"
+         xsi:schemaLocation="http://maven.apache.org/POM/4.0.0 http://maven.apache.org/xsd/maven-4.0.0.xsd">
+    <modelVersion>4.0.0</modelVersion>
+
+    <groupId>org.drasyl</groupId>
+    <artifactId>drasyl-parent</artifactId>
+    <packaging>pom</packaging>
+    <version>0.0.1-SNAPSHOT</version>
+
+    <distributionManagement>
+        <repository>
+            <id>gitlab-maven</id>
+            <url>https://git.informatik.uni-hamburg.de/api/v4/projects/${env.CI_PROJECT_ID}/packages/maven</url>
+        </repository>
+        <snapshotRepository>
+            <id>gitlab-maven</id>
+            <url>https://git.informatik.uni-hamburg.de/api/v4/projects/${env.CI_PROJECT_ID}/packages/maven</url>
+        </snapshotRepository>
+    </distributionManagement>
+
+    <scm>
+        <developerConnection>scm:git:ssh://git@git.informatik.uni-hamburg.de/sane-public/drasyl.git</developerConnection>
+        <tag>HEAD</tag>
+    </scm>
+
+    <modules>
+        <module>core</module>
+        <module>integration-tests</module>
+        <module>drasyl-cli</module>
+    </modules>
+
+    <properties>
+        <project.build.sourceEncoding>UTF-8</project.build.sourceEncoding>
+        <logback.version>1.2.3</logback.version>
+        <jdk.version>11</jdk.version>
+        <java.version>11</java.version>
+        <maven.compiler.source>11</maven.compiler.source>
+        <maven.compiler.target>11</maven.compiler.target>
+        <junit.version>5.6.1</junit.version>
+        <mockito.version>3.2.4</mockito.version>
+        <jackson.version>2.9.10</jackson.version>
+        <hamcrest.version>2.2</hamcrest.version>
+    </properties>
+
+    <build>
+        <plugins>
+            <plugin>
+                <groupId>org.sonarsource.scanner.maven</groupId>
+                <artifactId>sonar-maven-plugin</artifactId>
+                <version>3.7.0.1746</version>
+            </plugin>
+            <plugin>
+                <groupId>org.apache.maven.plugins</groupId>
+                <artifactId>maven-site-plugin</artifactId>
+                <version>3.7.1</version>
+            </plugin>
+            <plugin>
+                <groupId>org.apache.maven.plugins</groupId>
+                <artifactId>maven-compiler-plugin</artifactId>
+                <version>3.8.1</version>
+                <configuration>
+                    <source>${maven.compiler.source}</source>
+                    <target>${maven.compiler.source}</target>
+                </configuration>
+            </plugin>
+            <plugin>
+                <groupId>com.github.spotbugs</groupId>
+                <artifactId>spotbugs-maven-plugin</artifactId>
+                <version>3.1.12.2</version>
+            </plugin>
+            <plugin>
+                <groupId>org.jacoco</groupId>
+                <artifactId>jacoco-maven-plugin</artifactId>
+                <version>0.8.5</version>
+                <executions>
+                    <execution>
+                        <goals>
+                            <goal>prepare-agent</goal>
+                        </goals>
+                        <configuration>
+                            <propertyName>surefireArgLine</propertyName>
+                        </configuration>
+                    </execution>
+                    <execution>
+                        <id>report</id>
+                        <phase>prepare-package</phase>
+                        <goals>
+                            <goal>report</goal>
+                        </goals>
+                    </execution>
+                </executions>
+            </plugin>
+            <plugin>
+                <groupId>org.apache.maven.plugins</groupId>
+                <artifactId>maven-surefire-plugin</artifactId>
+                <version>3.0.0-M3</version>
+                <configuration>
+                    <parallel>all</parallel>
+                    <!-- Sets the VM argument line used when unit tests are run. -->
+                    <argLine>${surefireArgLine}</argLine>
+                </configuration>
+            </plugin>
+            <plugin>
+                <groupId>org.apache.maven.plugins</groupId>
+                <artifactId>maven-javadoc-plugin</artifactId>
+                <version>3.1.1</version>
+                <executions>
+                    <execution>
+                        <id>attach-javadocs</id>
+                        <goals>
+                            <goal>jar</goal>
+                        </goals>
+                    </execution>
+                </executions>
+                <configuration>
+                    <doclint>none</doclint>
+                    <source>11</source>
+                </configuration>
+            </plugin>
+            <plugin>
+                <groupId>org.apache.maven.plugins</groupId>
+                <artifactId>maven-source-plugin</artifactId>
+                <version>3.1.0</version>
+                <executions>
+                    <execution>
+                        <id>attach-sources</id>
+                        <goals>
+                            <goal>jar</goal>
+                        </goals>
+                    </execution>
+                </executions>
+            </plugin>
+            <plugin>
+                <groupId>pl.project13.maven</groupId>
+                <artifactId>git-commit-id-plugin</artifactId>
+                <version>4.0.0</version>
+                <executions>
+                    <execution>
+                        <id>get-the-git-infos</id>
+                        <phase>validate</phase>
+                        <goals>
+                            <goal>revision</goal>
+                        </goals>
+                    </execution>
+                </executions>
+                <configuration>
+                    <injectAllReactorProjects>true</injectAllReactorProjects>
+                </configuration>
+            </plugin>
+            <plugin>
+                <groupId>org.apache.maven.plugins</groupId>
+                <artifactId>maven-release-plugin</artifactId>
+                <version>2.5.3</version>
+                <configuration>
+                    <tagNameFormat>@{project.version}</tagNameFormat>
+                </configuration>
+            </plugin>
+        </plugins>
+    </build>
+
+    <reporting>
+        <plugins>
+            <plugin>
+                <groupId>com.github.spotbugs</groupId>
+                <artifactId>spotbugs-maven-plugin</artifactId>
+                <version>3.1.12.2</version>
+                <configuration>
+                    <effort>Max</effort>
+                    <threshold>Low</threshold>
+                </configuration>
+            </plugin>
+        </plugins>
+    </reporting>
+
+    <dependencies>
+        <dependency>
+            <groupId>org.mockito</groupId>
+            <artifactId>mockito-core</artifactId>
+            <version>${mockito.version}</version>
+            <scope>test</scope>
+        </dependency>
+        <dependency>
+            <groupId>org.awaitility</groupId>
+            <artifactId>awaitility</artifactId>
+            <version>4.0.0-rc1</version>
+            <scope>test</scope>
+        </dependency>
+        <dependency>
+            <groupId>org.hamcrest</groupId>
+            <artifactId>hamcrest</artifactId>
+            <version>${hamcrest.version}</version>
+            <scope>test</scope>
+        </dependency>
+        <dependency>
+            <groupId>org.junit.jupiter</groupId>
+            <artifactId>junit-jupiter-engine</artifactId>
+            <version>${junit.version}</version>
+            <scope>test</scope>
+        </dependency>
+        <dependency>
+            <groupId>ch.qos.logback</groupId>
+            <artifactId>logback-classic</artifactId>
+            <version>${logback.version}</version>
+        </dependency>
+        <dependency>
+            <groupId>ch.qos.logback</groupId>
+            <artifactId>logback-core</artifactId>
+            <version>${logback.version}</version>
+        </dependency>
+        <dependency>
+            <groupId>com.typesafe</groupId>
+            <artifactId>config</artifactId>
+            <version>1.4.0</version>
+        </dependency>
+        <dependency>
+            <groupId>io.netty</groupId>
+            <artifactId>netty-all</artifactId>
+            <version>4.1.44.Final</version>
+        </dependency>
+		<dependency>
+			<groupId>io.reactivex.rxjava3</groupId>
+			<artifactId>rxjava</artifactId>
+			<version>3.0.1</version>
+		</dependency>
+
+        <!-- Error Tracking -->
+        <dependency>
+            <groupId>io.sentry</groupId>
+            <artifactId>sentry-logback</artifactId>
+            <version>1.7.27</version>
+        </dependency>
+    </dependencies>
+
+
+</project>