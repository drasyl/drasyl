--- conflicted
+++ resolved
@@ -23,10 +23,7 @@
 
 import io.netty.buffer.ByteBuf;
 import io.reactivex.rxjava3.observers.TestObserver;
-<<<<<<< HEAD
 import org.drasyl.codec.MigrationChannelHandler;
-=======
->>>>>>> 519f7dcb
 import org.drasyl.event.Event;
 import org.drasyl.event.MessageEvent;
 import org.drasyl.event.NodeOfflineEvent;
@@ -64,11 +61,7 @@
 import static java.time.Duration.ofSeconds;
 import static java.util.concurrent.TimeUnit.MILLISECONDS;
 import static org.awaitility.Awaitility.await;
-<<<<<<< HEAD
 import static org.drasyl.codec.DrasylServerChannelInitializer.UDP_SERVER;
-=======
-import static org.drasyl.pipeline.DrasylPipeline.UDP_SERVER;
->>>>>>> 519f7dcb
 import static org.drasyl.util.Ansi.ansi;
 import static org.drasyl.util.network.NetworkUtil.createInetAddress;
 import static org.junit.jupiter.api.Assertions.assertThrows;
@@ -1047,11 +1040,7 @@
 
         @Test
         @Timeout(value = TIMEOUT, unit = MILLISECONDS)
-<<<<<<< HEAD
-        void shouldEmiteErrorEventAndCompleteExceptionallyIfStartFailed() throws DrasylException, IOException {
-=======
         void shouldEmitErrorEventAndCompleteExceptionallyIfStartFailed() throws DrasylException, IOException {
->>>>>>> 519f7dcb
             try (final DatagramSocket socket = new DatagramSocket(0)) {
                 final DrasylConfig config = configBuilder
                         .remoteBindPort(socket.getLocalPort())
