--- conflicted
+++ resolved
@@ -53,7 +53,6 @@
 import org.junit.jupiter.api.AfterEach;
 import org.junit.jupiter.api.BeforeAll;
 import org.junit.jupiter.api.BeforeEach;
-import org.junit.jupiter.api.Disabled;
 import org.junit.jupiter.api.Test;
 import org.junit.jupiter.api.TestInfo;
 import org.junit.jupiter.api.Timeout;
@@ -405,8 +404,7 @@
         new Random().nextBytes(bigPayload);
 
         // send message
-<<<<<<< HEAD
-        RequestMessage request = new ApplicationMessage(session1.getAddress(), session2.getAddress(), bigPayload);
+        RequestMessage request = new ApplicationMessage(session1.getPublicKey(), session2.getPublicKey(), bigPayload);
         session2.send(request);
 
         // wait until timeout
@@ -428,7 +426,7 @@
         new Random().nextBytes(bigPayload);
 
         // send message
-        RequestMessage request = new ApplicationMessage(session1.getAddress(), session2.getAddress(), bigPayload);
+        RequestMessage request = new ApplicationMessage(session1.getPublicKey(), session2.getPublicKey(), bigPayload);
         session1.send(request);
         receivedMessages2.awaitCount(1);
         receivedMessages2.assertValue(val -> {
@@ -436,11 +434,8 @@
                 return false;
             }
             ApplicationMessage msg = (ApplicationMessage) val;
-=======
-        RequestMessage request = new ApplicationMessage(session1.getPublicKey(), session2.getPublicKey(), bigPayload);
->>>>>>> 0b63174b
-
-            return Objects.equals(session1.getAddress(), msg.getSender()) && Objects.equals(session2.getAddress(), msg.getRecipient()) && Arrays.equals(bigPayload, msg.getPayload());
+
+            return Objects.equals(session1.getPublicKey(), msg.getSender()) && Objects.equals(session2.getPublicKey(), msg.getRecipient()) && Arrays.equals(bigPayload, msg.getPayload());
         });
     }
 
