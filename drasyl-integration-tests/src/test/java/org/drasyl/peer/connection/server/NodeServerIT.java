/*
 * Copyright (c) 2020.
 *
 * This file is part of drasyl.
 *
 *  drasyl is free software: you can redistribute it and/or modify
 *  it under the terms of the GNU Lesser General Public License as published by
 *  the Free Software Foundation, either version 3 of the License, or
 *  (at your option) any later version.
 *
 *  drasyl is distributed in the hope that it will be useful,
 *  but WITHOUT ANY WARRANTY; without even the implied warranty of
 *  MERCHANTABILITY or FITNESS FOR A PARTICULAR PURPOSE.  See the
 *  GNU Lesser General Public License for more details.
 *
 *  You should have received a copy of the GNU Lesser General Public License
 *  along with drasyl.  If not, see <http://www.gnu.org/licenses/>.
 */
package org.drasyl.peer.connection.server;

import ch.qos.logback.classic.Level;
import com.fasterxml.jackson.core.JsonProcessingException;
import io.netty.buffer.Unpooled;
import io.netty.channel.EventLoopGroup;
import io.netty.channel.nio.NioEventLoopGroup;
import io.netty.util.ResourceLeakDetector;
import io.reactivex.rxjava3.core.Observable;
import io.reactivex.rxjava3.observers.TestObserver;
import org.drasyl.DrasylConfig;
import org.drasyl.DrasylException;
import org.drasyl.DrasylNode;
import org.drasyl.crypto.Crypto;
import org.drasyl.crypto.CryptoException;
import org.drasyl.identity.CompressedPrivateKey;
import org.drasyl.identity.CompressedPublicKey;
import org.drasyl.identity.Identity;
import org.drasyl.identity.IdentityManager;
import org.drasyl.identity.IdentityManagerException;
import org.drasyl.identity.ProofOfWork;
import org.drasyl.messenger.Messenger;
import org.drasyl.messenger.NoPathToIdentityException;
import org.drasyl.peer.PeerInformation;
import org.drasyl.peer.PeersManager;
import org.drasyl.peer.connection.handler.stream.ChunkedMessageHandler;
import org.drasyl.peer.connection.message.ApplicationMessage;
import org.drasyl.peer.connection.message.ConnectionExceptionMessage;
import org.drasyl.peer.connection.message.JoinMessage;
import org.drasyl.peer.connection.message.Message;
import org.drasyl.peer.connection.message.PingMessage;
import org.drasyl.peer.connection.message.QuitMessage;
import org.drasyl.peer.connection.message.RequestMessage;
import org.drasyl.peer.connection.message.ResponseMessage;
import org.drasyl.peer.connection.message.SignedMessage;
import org.drasyl.peer.connection.message.StatusMessage;
import org.drasyl.peer.connection.message.WelcomeMessage;
import org.drasyl.peer.connection.superpeer.SuperPeerClientException;
import org.drasyl.peer.connection.superpeer.TestSuperPeerClient;
import org.drasyl.peer.connection.superpeer.TestSuperPeerClientChannelInitializer;
import org.junit.jupiter.api.AfterAll;
import org.junit.jupiter.api.AfterEach;
import org.junit.jupiter.api.BeforeAll;
import org.junit.jupiter.api.BeforeEach;
import org.junit.jupiter.api.Test;
import org.junit.jupiter.api.TestInfo;
import org.junit.jupiter.api.Timeout;
import org.junit.jupiter.api.parallel.Execution;
import org.junit.jupiter.api.parallel.ExecutionMode;

import java.net.URI;
import java.util.Arrays;
import java.util.List;
import java.util.Objects;
import java.util.Random;
import java.util.Set;
import java.util.concurrent.CompletableFuture;
import java.util.concurrent.ExecutionException;
import java.util.concurrent.atomic.AtomicBoolean;

import static java.time.Duration.ofSeconds;
import static java.util.concurrent.TimeUnit.MILLISECONDS;
import static org.awaitility.Awaitility.await;
import static org.drasyl.peer.connection.message.ConnectionExceptionMessage.Error.CONNECTION_ERROR_HANDSHAKE_TIMEOUT;
import static org.drasyl.peer.connection.message.ConnectionExceptionMessage.Error.CONNECTION_ERROR_INITIALIZATION;
import static org.drasyl.peer.connection.message.ConnectionExceptionMessage.Error.CONNECTION_ERROR_PING_PONG;
import static org.drasyl.peer.connection.message.ConnectionExceptionMessage.Error.CONNECTION_ERROR_PROOF_OF_WORK_INVALID;
import static org.drasyl.peer.connection.message.QuitMessage.CloseReason.REASON_NEW_SESSION;
import static org.drasyl.peer.connection.message.QuitMessage.CloseReason.REASON_SHUTTING_DOWN;
import static org.drasyl.peer.connection.message.StatusMessage.Code.STATUS_FORBIDDEN;
import static org.drasyl.peer.connection.message.StatusMessage.Code.STATUS_OK;
import static org.drasyl.peer.connection.message.StatusMessage.Code.STATUS_SERVICE_UNAVAILABLE;
import static org.drasyl.util.JSONUtil.JACKSON_WRITER;
import static org.hamcrest.MatcherAssert.assertThat;
import static org.hamcrest.core.IsInstanceOf.instanceOf;
import static org.junit.jupiter.api.Assertions.assertEquals;
import static org.junit.jupiter.api.Assertions.assertFalse;
import static org.junit.jupiter.api.Assertions.assertThrows;
import static org.junit.jupiter.api.Assertions.assertTrue;
import static testutils.AnsiColor.COLOR_CYAN;
import static testutils.AnsiColor.STYLE_REVERSED;
import static testutils.TestHelper.colorizedPrintln;

//import net.jcip.annotations.NotThreadSafe;

//@NotThreadSafe
@Execution(ExecutionMode.SAME_THREAD)
class NodeServerIT {
    public static final long TIMEOUT = 10000L;
    private static EventLoopGroup workerGroup;
    private static EventLoopGroup bossGroup;
    private DrasylConfig configClient1;
    private DrasylConfig configClient2;
    private DrasylConfig serverConfig;
    private IdentityManager serverIdentityManager;
    private NodeServer server;
    private Messenger serverMessenger;
    private PeersManager peersManager;
    private Observable<Boolean> serverSuperPeerConnected;
    private Identity identitySession1;
    private Identity identitySession2;
    private AtomicBoolean opened;

    @BeforeEach
    void setup(TestInfo info) throws DrasylException, CryptoException {
        colorizedPrintln("STARTING " + info.getDisplayName(), COLOR_CYAN, STYLE_REVERSED);

        System.setProperty("io.netty.tryReflectionSetAccessible", "true");
        System.setProperty("io.netty.leakDetection.level", "PARANOID");

        identitySession1 = Identity.of(169092, "030a59784f88c74dcd64258387f9126739c3aeb7965f36bb501ff01f5036b3d72b", "0f1e188d5e3b98daf2266d7916d2e1179ae6209faa7477a2a66d4bb61dab4399");
        identitySession2 = Identity.of(26778671, "0236fde6a49564a0eaa2a7d6c8f73b97062d5feb36160398c08a5b73f646aa5fe5", "093d1ee70518508cac18eaf90d312f768c14d43de9bfd2618a2794d8df392da0");

        serverConfig = DrasylConfig.newBuilder()
//                .loglevel(Level.TRACE)
                .identityProofOfWork(ProofOfWork.of(6657650))
                .identityPublicKey(CompressedPublicKey.of("023d34f317616c3bb0fa1e4b425e9419d1704ef57f6e53afe9790e00998134f5ff"))
                .identityPrivateKey(CompressedPrivateKey.of("0c27af38c77f2cd5cc2a0ff5c461003a9c24beb955f316135d251ecaf4dda03f"))
                .serverBindHost("127.0.0.1")
                .serverBindPort(0)
                .serverEndpoints(Set.of(URI.create("wss://127.0.0.1:0")))
                .serverHandshakeTimeout(ofSeconds(5))
                .serverSSLEnabled(true)
                .serverIdleTimeout(ofSeconds(1))
                .serverIdleRetries((short) 1)
                .superPeerEnabled(false)
                .messageMaxContentLength(1024 * 1024)
                .build();
        DrasylNode.setLogLevel(serverConfig.getLoglevel());
        serverIdentityManager = new IdentityManager(serverConfig);
        serverIdentityManager.loadOrCreateIdentity();
        peersManager = new PeersManager(event -> {
        });
        serverMessenger = new Messenger((recipient, message) -> {
            if (!recipient.equals(serverIdentityManager.getPublicKey())) {
                throw new NoPathToIdentityException(recipient);
            }
        });
        serverSuperPeerConnected = Observable.just(false);
        opened = new AtomicBoolean(false);

        server = new NodeServer(serverIdentityManager::getIdentity, serverMessenger, peersManager, serverConfig, workerGroup, bossGroup, serverSuperPeerConnected, opened);
        server.open();

        configClient1 = DrasylConfig.newBuilder()
//                .loglevel(Level.TRACE)
                .serverEnabled(false)
                .identityProofOfWork(identitySession1.getProofOfWork())
                .identityPublicKey(identitySession1.getPublicKey())
                .identityPrivateKey(identitySession1.getPrivateKey())
                .serverSSLEnabled(true)
                .superPeerEndpoints(server.getEndpoints())
                .superPeerPublicKey(CompressedPublicKey.of("023d34f317616c3bb0fa1e4b425e9419d1704ef57f6e53afe9790e00998134f5ff"))
                .superPeerChannelInitializer(TestSuperPeerClientChannelInitializer.class)
                .messageComposedMessageTransferTimeout(ofSeconds(60))
                .messageMaxContentLength(1024 * 1024)
                .superPeerRetryDelays(List.of())
                .build();

        configClient2 = DrasylConfig.newBuilder(configClient1)
                .identityProofOfWork(identitySession2.getProofOfWork())
                .identityPublicKey(identitySession2.getPublicKey())
                .identityPrivateKey(identitySession2.getPrivateKey())
                .build();
    }

    @AfterEach
    void cleanUp(TestInfo info) throws IdentityManagerException {
        server.close();

        IdentityManager.deleteIdentityFile(configClient1.getIdentityPath());

        colorizedPrintln("FINISHED " + info.getDisplayName(), COLOR_CYAN, STYLE_REVERSED);
    }

    @Test
    @Timeout(value = TIMEOUT, unit = MILLISECONDS)
    void joinMessageShouldBeRespondedWithWelcomeMessage() throws ExecutionException, InterruptedException, SuperPeerClientException {
        // create connection
        TestSuperPeerClient session = clientSession(configClient1, server, identitySession1);

        // send message
        RequestMessage request = new JoinMessage(session.getIdentity().getProofOfWork(), session.getIdentity().getPublicKey(), Set.of());
        CompletableFuture<ResponseMessage<?>> send = session.sendRequest(request);

        // verify response
        ResponseMessage<?> response = send.get();

        assertThat(response, instanceOf(WelcomeMessage.class));
    }

    @Test
    @Timeout(value = TIMEOUT, unit = MILLISECONDS)
    void multipleJoinMessagesShouldBeRespondedWithWelcomeMessage() throws ExecutionException, InterruptedException, SuperPeerClientException {
        // create connections
        TestSuperPeerClient session1 = clientSession(configClient1, server, identitySession1);
        TestSuperPeerClient session2 = clientSession(configClient2, server, identitySession2);

        // send messages
        RequestMessage request1 = new JoinMessage(session1.getIdentity().getProofOfWork(), session1.getIdentity().getPublicKey(), Set.of());
        CompletableFuture<ResponseMessage<?>> send1 = session1.sendRequest(request1);

        RequestMessage request2 = new JoinMessage(session2.getIdentity().getProofOfWork(), session2.getIdentity().getPublicKey(), Set.of());
        CompletableFuture<ResponseMessage<?>> send2 = session2.sendRequest(request2);

        // verify responses
        ResponseMessage<?> response1 = send1.get();
        ResponseMessage<?> response2 = send2.get();

        assertThat(response1, instanceOf(WelcomeMessage.class));
        assertThat(response2, instanceOf(WelcomeMessage.class));
    }

    @Test
    void applicationMessageShouldBeForwardedToRecipient() throws SuperPeerClientException {
        // create connections
        TestSuperPeerClient session1 = clientSessionAfterJoin(configClient1, server, identitySession1);
        TestSuperPeerClient session2 = clientSessionAfterJoin(configClient2, server, identitySession2);

        TestObserver<Message> receivedMessages2 = session2.receivedMessages().test();

        byte[] payload = new byte[]{
                0x00,
                0x01,
                0x02
        };

        // send message
        RequestMessage request = new ApplicationMessage(session1.getPublicKey(), session2.getPublicKey(), payload);
        session1.send(request);
        receivedMessages2.awaitCount(1);
        receivedMessages2.assertValueAt(0, val -> {
            if (!(val instanceof ApplicationMessage)) {
                return false;
            }
            ApplicationMessage msg = (ApplicationMessage) val;

            return Objects.equals(session1.getPublicKey(), msg.getSender()) && Objects.equals(session2.getPublicKey(), msg.getRecipient()) && Arrays.equals(payload, msg.getPayload());
        });
    }

    @Test
    @Timeout(value = TIMEOUT, unit = MILLISECONDS)
    void notJoiningClientsShouldBeDroppedAfterTimeout() throws SuperPeerClientException, InterruptedException {
        // create connection
        TestSuperPeerClient session = clientSession(configClient1, server, identitySession1);

        TestObserver<Message> receivedMessages = session.receivedMessages().filter(m -> m instanceof ConnectionExceptionMessage).test();

        // wait for timeout
        Thread.sleep(serverConfig.getServerHandshakeTimeout().plusSeconds(2).toMillis());// NOSONAR

        // verify response
        receivedMessages.awaitCount(1);
        receivedMessages.assertValueAt(0, new ConnectionExceptionMessage(CONNECTION_ERROR_HANDSHAKE_TIMEOUT));
    }

    @Test
    @Timeout(value = TIMEOUT, unit = MILLISECONDS)
    void joinedClientsShouldNoBeDroppedAfterTimeout() throws InterruptedException, SuperPeerClientException {
        // create connection
        TestSuperPeerClient session = clientSessionAfterJoin(configClient1, server, identitySession1);

        // wait until timeout
        Thread.sleep(serverConfig.getServerHandshakeTimeout().plusSeconds(2).toMillis());// NOSONAR

        // verify session status
        assertFalse(session.isClosed());
    }

    @Test
    @Timeout(value = TIMEOUT, unit = MILLISECONDS)
    void invalidMessageShouldBeRespondedWithExceptionMessage() throws SuperPeerClientException {
        // create connection
        TestSuperPeerClient session = clientSession(configClient1, server, identitySession1);

        TestObserver<Message> receivedMessages = session.receivedMessages().test();

        // send message
        session.sendRawBinary(Unpooled.buffer().writeBytes("invalid message".getBytes()));

        // verify response
        receivedMessages.awaitCount(1);
        receivedMessages.assertValueAt(0, val -> ((ConnectionExceptionMessage) val).getError() == CONNECTION_ERROR_INITIALIZATION);
    }

    @Test
    @Timeout(value = TIMEOUT, unit = MILLISECONDS)
    void newSessionWithSameIdentityShouldReplaceAndCloseExistingSession() throws ExecutionException, InterruptedException, SuperPeerClientException {
        // create connections
        TestSuperPeerClient session1 = clientSession(configClient1, server, identitySession1);
        TestSuperPeerClient session2 = clientSession(configClient1, server, session1.getIdentity());

        TestObserver<Message> receivedMessages1 = session1.receivedMessages().test();
        TestObserver<Message> receivedMessages2 = session2.receivedMessages().test();

        // send messages
        RequestMessage request1 = new JoinMessage(session1.getIdentity().getProofOfWork(), session1.getIdentity().getPublicKey(), Set.of());
        ResponseMessage<?> response1 = session1.sendRequest(request1).get();
        session1.send(new StatusMessage(STATUS_OK, response1.getId()));
        await().until(() -> server.getChannelGroup().find(session1.getIdentity().getPublicKey()) != null);

        RequestMessage request2 = new JoinMessage(session1.getIdentity().getProofOfWork(), session1.getIdentity().getPublicKey(), Set.of());
        ResponseMessage<?> response2 = session2.sendRequest(request2).join();
        session2.send(new StatusMessage(STATUS_OK, response2.getId()));

        // verify responses
        receivedMessages1.awaitCount(2);
        receivedMessages1.assertValueAt(0, val -> {
            if (!(val instanceof WelcomeMessage)) {
                return false;
            }
            WelcomeMessage msg = (WelcomeMessage) val;

            return Objects.equals(PeerInformation.of(server.getEndpoints()), msg.getPeerInformation()) && Objects.equals(msg.getCorrespondingId(), request1.getId());
        });
        receivedMessages1.assertValueAt(1, val -> ((QuitMessage) val).getReason() == REASON_NEW_SESSION);
        receivedMessages2.awaitCount(1);
        receivedMessages2.assertValueAt(0, val -> {
            if (!(val instanceof WelcomeMessage)) {
                return false;
            }
            WelcomeMessage msg = (WelcomeMessage) val;

            return Objects.equals(PeerInformation.of(server.getEndpoints()), msg.getPeerInformation()) && Objects.equals(msg.getCorrespondingId(), request2.getId());
        });
    }

    @Test
    @Timeout(value = TIMEOUT, unit = MILLISECONDS)
    void clientsNotSendingPongMessageShouldBeDroppedAfterTimeout() throws InterruptedException, SuperPeerClientException {
        // create connection
        TestSuperPeerClient session = clientSession(configClient1, server, identitySession1, false);

        TestObserver<Message> receivedMessages = session.receivedMessages().filter(m -> m instanceof ConnectionExceptionMessage).test();

        // wait until timeout
        Thread.sleep(serverConfig.getServerIdleTimeout().toMillis() * (serverConfig.getServerIdleRetries() + 1) + 1000);// NOSONAR

        // verify responses
        receivedMessages.awaitCount(1);
        receivedMessages.assertValueAt(0, new ConnectionExceptionMessage(CONNECTION_ERROR_PING_PONG));
    }

    @Test
    @Timeout(value = TIMEOUT, unit = MILLISECONDS)
    void clientsSendingPongMessageShouldNotBeDroppedAfterTimeout() throws InterruptedException, SuperPeerClientException {
        // create connection
        TestSuperPeerClient session = clientSessionAfterJoin(configClient1, server, identitySession1);

        // wait until timeout
        Thread.sleep(serverConfig.getServerIdleTimeout().toMillis() * (serverConfig.getServerIdleRetries() + 1) + 1000);// NOSONAR

        // verify session status
        assertFalse(session.isClosed());
    }

    @Test
    @Timeout(value = TIMEOUT, unit = MILLISECONDS)
    void pingMessageShouldBeRespondedWithPongMessage() throws ExecutionException, InterruptedException, SuperPeerClientException {
        // create connection
        TestSuperPeerClient session = clientSession(configClient1, server, identitySession1, false);

        // send message
        RequestMessage request = new PingMessage();
        CompletableFuture<ResponseMessage<?>> send = session.sendRequest(request);

        // verify response
        ResponseMessage<?> response = send.get();

        assertEquals(request.getId(), response.getCorrespondingId());
    }

    @Test
    @Timeout(value = TIMEOUT, unit = MILLISECONDS)
    void nonAuthorizedClientSendingNonJoinMessageShouldBeRespondedWithStatusForbiddenMessage() throws ExecutionException, InterruptedException, CryptoException, SuperPeerClientException {
        // create connection
        TestSuperPeerClient session = clientSession(configClient1, server, identitySession1);

        // send message
        CompressedPublicKey sender = CompressedPublicKey.of("023ce7bb9756b5aa68fb82914ecafb71c3bb86701d4f200ae68420d13eddda7ebf");
        CompressedPublicKey recipient = CompressedPublicKey.of("037e43ee5c82742f00355f13b9714c63e53a74a694b7de8d4715f06d9e7880bdbf");
        RequestMessage request = new ApplicationMessage(sender, recipient, new byte[]{
                0x00,
                0x01
        });
        CompletableFuture<ResponseMessage<?>> send = session.sendRequest(request);

        // verify response
        StatusMessage response = (StatusMessage) send.get();

        assertEquals(STATUS_FORBIDDEN, response.getCode());
        assertEquals(request.getId(), response.getCorrespondingId());
    }

    @Test
    @Timeout(value = TIMEOUT, unit = MILLISECONDS)
    void messageWithMaxSizeShouldArrive() throws SuperPeerClientException {
        ResourceLeakDetector.setLevel(ResourceLeakDetector.Level.DISABLED);
        // create connection
        TestSuperPeerClient session1 = clientSessionAfterJoin(configClient1, server, identitySession1);
        TestSuperPeerClient session2 = clientSessionAfterJoin(configClient2, server, identitySession2);

        TestObserver<Message> receivedMessages = session2.receivedMessages().test();

        // create message with max allowed payload size
        byte[] bigPayload = new byte[configClient1.getMessageMaxContentLength()];
        new Random().nextBytes(bigPayload);

        // send message
        RequestMessage request = new ApplicationMessage(session1.getPublicKey(), session2.getPublicKey(), bigPayload);
        session2.send(request);

        // verify response
        receivedMessages.awaitCount(1);
        receivedMessages.assertValueAt(0, request);
    }

    @Test
    @Timeout(value = TIMEOUT, unit = MILLISECONDS)
    void messageExceedingChunkSizeShouldBeSend() throws SuperPeerClientException {
        // create connections
        TestSuperPeerClient session1 = clientSessionAfterJoin(configClient1, server, identitySession1);
        TestSuperPeerClient session2 = clientSessionAfterJoin(configClient2, server, identitySession2);

        TestObserver<Message> receivedMessages2 = session2.receivedMessages().test();

        // create message with exceeded chunk size
        byte[] bigPayload = new byte[Math.min(ChunkedMessageHandler.CHUNK_SIZE * 2 + ChunkedMessageHandler.CHUNK_SIZE / 2, configClient1.getMessageMaxContentLength())];
        new Random().nextBytes(bigPayload);

        // send message
        RequestMessage request = new ApplicationMessage(session1.getPublicKey(), session2.getPublicKey(), bigPayload);
        session1.send(request);
        receivedMessages2.awaitCount(1);
        receivedMessages2.assertValueAt(0, val -> {
            if (!(val instanceof ApplicationMessage)) {
                return false;
            }
            ApplicationMessage msg = (ApplicationMessage) val;

            return Objects.equals(session1.getPublicKey(), msg.getSender()) && Objects.equals(session2.getPublicKey(), msg.getRecipient()) && Arrays.equals(bigPayload, msg.getPayload());
        });
    }

    @Test
    void shouldOpenAndCloseGracefully() throws DrasylException {
        try (NodeServer myServer = new NodeServer(serverIdentityManager::getIdentity, serverMessenger, peersManager, new DrasylConfig(), workerGroup, bossGroup, serverSuperPeerConnected)) {
            myServer.open();
        }

        assertTrue(true);
    }

    @Test
    void openShouldFailIfInvalidPortIsGiven() throws DrasylException {
        DrasylConfig config = DrasylConfig.newBuilder().serverBindPort(72722).build();
        try (NodeServer myServer = new NodeServer(serverIdentityManager::getIdentity, serverMessenger, peersManager, config, workerGroup, bossGroup, serverSuperPeerConnected)) {
            assertThrows(NodeServerException.class, myServer::open);
        }
    }

    @Test
    void shuttingDownServerShouldSendLeaveMessage() throws SuperPeerClientException {
        TestSuperPeerClient session = clientSessionAfterJoin(configClient1, server, identitySession1);

        TestObserver<Message> receivedMessages = session.receivedMessages().test();
        server.close();

        // verify responses
        receivedMessages.awaitCount(1);
        receivedMessages.assertValueAt(0, val -> ((QuitMessage) val).getReason() == REASON_SHUTTING_DOWN);
    }

    @Test
    @Timeout(value = TIMEOUT, unit = MILLISECONDS)
    void shuttingDownServerShouldRejectNewConnections() throws ExecutionException, InterruptedException, SuperPeerClientException {
        TestSuperPeerClient session = clientSession(configClient1, server, identitySession1);

        opened.set(false);

        // send message
        RequestMessage request = new JoinMessage(session.getIdentity().getProofOfWork(), session.getIdentity().getPublicKey(), Set.of());
        CompletableFuture<ResponseMessage<?>> send = session.sendRequest(request);

        // verify response
        StatusMessage received = (StatusMessage) send.get();

        assertEquals(STATUS_SERVICE_UNAVAILABLE, received.getCode());
        assertEquals(request.getId(), received.getCorrespondingId());
    }

    @Test
    @Timeout(value = TIMEOUT, unit = MILLISECONDS)
<<<<<<< HEAD
    void MessageWithWrongSignatureShouldProduceExceptionMessage() throws CryptoException, JsonProcessingException, SuperPeerClientException {
=======
    void messageWithWrongSignatureShouldProduceExceptionMessage() throws CryptoException, JsonProcessingException, SuperPeerClientException {
>>>>>>> 2d061676
        // create connection
        TestSuperPeerClient session = clientSession(configClient1, server, identitySession1, false);
        TestObserver<Message> receivedMessages = session.receivedMessages().filter(msg -> msg instanceof StatusMessage).test();

        // send message
        Message request = new PingMessage();
        SignedMessage signedMessage = new SignedMessage(request, session.getPublicKey());
        Crypto.sign(identitySession2.getPrivateKey().toUncompressedKey(), signedMessage);
        byte[] binary = JACKSON_WRITER.writeValueAsBytes(signedMessage);
        session.sendRawBinary(Unpooled.wrappedBuffer(binary));

        // verify response
        receivedMessages.awaitCount(1);
        receivedMessages.assertValueAt(0, val -> ((StatusMessage) val).getCode() == StatusMessage.Code.STATUS_INVALID_SIGNATURE);
    }

    @Test
    @Timeout(value = TIMEOUT, unit = MILLISECONDS)
    void wrongPoWShouldResultInError() throws SuperPeerClientException {
        // create connections
        TestSuperPeerClient session = clientSession(configClient1, server, identitySession1);
        TestObserver<Message> receivedMessages = session.receivedMessages().filter(msg -> msg instanceof ConnectionExceptionMessage).test();

        // send messages
        RequestMessage request1 = new JoinMessage(identitySession2.getProofOfWork(), session.getIdentity().getPublicKey(), Set.of());
        session.sendRequest(request1);

        // verify response
        receivedMessages.awaitCount(1);
        receivedMessages.assertValueAt(0, val -> ((ConnectionExceptionMessage) val).getError() == CONNECTION_ERROR_PROOF_OF_WORK_INVALID);
    }

    private void awaitClientJoin(Identity identity) {
        await().until(() -> server.getChannelGroup().find(identity.getPublicKey()) != null);
    }

    private TestSuperPeerClient clientSessionAfterJoin(DrasylConfig config,
                                                       NodeServer server,
                                                       Identity identity) throws SuperPeerClientException {
        TestSuperPeerClient client = new TestSuperPeerClient(config, server, identity, workerGroup, true, true);
        client.open();
        awaitClientJoin(identity);
        return client;
    }

    private TestSuperPeerClient clientSession(DrasylConfig config,
                                              NodeServer server,
                                              Identity identity,
                                              boolean doPingPong) throws SuperPeerClientException {
        TestSuperPeerClient client = new TestSuperPeerClient(config, server, identity, workerGroup, doPingPong, false);
        client.open();
        return client;
    }

    private TestSuperPeerClient clientSession(DrasylConfig config,
                                              NodeServer server,
                                              Identity identity) throws SuperPeerClientException {
        return clientSession(config, server, identity, true);
    }

    @BeforeAll
    static void beforeAll() {
        workerGroup = new NioEventLoopGroup();
        bossGroup = new NioEventLoopGroup(1);
    }

    @AfterAll
    static void afterAll() {
        workerGroup.shutdownGracefully().syncUninterruptibly();
        bossGroup.shutdownGracefully().syncUninterruptibly();
    }
}<|MERGE_RESOLUTION|>--- conflicted
+++ resolved
@@ -510,11 +510,7 @@
 
     @Test
     @Timeout(value = TIMEOUT, unit = MILLISECONDS)
-<<<<<<< HEAD
-    void MessageWithWrongSignatureShouldProduceExceptionMessage() throws CryptoException, JsonProcessingException, SuperPeerClientException {
-=======
     void messageWithWrongSignatureShouldProduceExceptionMessage() throws CryptoException, JsonProcessingException, SuperPeerClientException {
->>>>>>> 2d061676
         // create connection
         TestSuperPeerClient session = clientSession(configClient1, server, identitySession1, false);
         TestObserver<Message> receivedMessages = session.receivedMessages().filter(msg -> msg instanceof StatusMessage).test();
