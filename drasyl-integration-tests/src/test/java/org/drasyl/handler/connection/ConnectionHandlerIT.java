/*
 * Copyright (c) 2020-2022 Heiko Bornholdt and Kevin Röbert
 *
 * Permission is hereby granted, free of charge, to any person obtaining a copy
 * of this software and associated documentation files (the "Software"), to deal
 * in the Software without restriction, including without limitation the rights
 * to use, copy, modify, merge, publish, distribute, sublicense, and/or sell
 * copies of the Software, and to permit persons to whom the Software is
 * furnished to do so, subject to the following conditions:
 *
 * The above copyright notice and this permission notice shall be included in all
 * copies or substantial portions of the Software.
 *
 * THE SOFTWARE IS PROVIDED "AS IS", WITHOUT WARRANTY OF ANY KIND,
 * EXPRESS OR IMPLIED, INCLUDING BUT NOT LIMITED TO THE WARRANTIES OF
 * MERCHANTABILITY, FITNESS FOR A PARTICULAR PURPOSE AND NONINFRINGEMENT.
 * IN NO EVENT SHALL THE AUTHORS OR COPYRIGHT HOLDERS BE LIABLE FOR ANY CLAIM,
 * DAMAGES OR OTHER LIABILITY, WHETHER IN AN ACTION OF CONTRACT, TORT OR
 * OTHERWISE, ARISING FROM, OUT OF OR IN CONNECTION WITH THE SOFTWARE OR THE USE
 * OR OTHER DEALINGS IN THE SOFTWARE.
 */
package org.drasyl.handler.connection;

import io.netty.bootstrap.Bootstrap;
import io.netty.bootstrap.ServerBootstrap;
import io.netty.buffer.ByteBuf;
import io.netty.buffer.Unpooled;
import io.netty.channel.Channel;
import io.netty.channel.ChannelDuplexHandler;
import io.netty.channel.ChannelFuture;
import io.netty.channel.ChannelHandlerContext;
import io.netty.channel.ChannelInboundHandlerAdapter;
import io.netty.channel.ChannelInitializer;
import io.netty.channel.ChannelPipeline;
import io.netty.channel.ChannelPromise;
import io.netty.channel.DefaultEventLoopGroup;
import io.netty.channel.EventLoopGroup;
import io.netty.channel.local.LocalAddress;
import io.netty.channel.local.LocalChannel;
import io.netty.channel.local.LocalServerChannel;
import io.netty.util.ReferenceCountUtil;
import io.netty.handler.codec.LengthFieldBasedFrameDecoder;
import io.netty.handler.codec.LengthFieldPrepender;
import io.netty.util.internal.StringUtil;
import org.drasyl.util.logging.Logger;
import org.drasyl.util.logging.LoggerFactory;
import org.junit.jupiter.api.AfterEach;
import org.junit.jupiter.api.BeforeEach;
import org.junit.jupiter.api.Nested;
import org.junit.jupiter.api.TestInfo;
import org.junit.jupiter.api.Timeout;
import org.junit.jupiter.params.ParameterizedTest;
import org.junit.jupiter.params.provider.ValueSource;
import test.DropMessagesHandler;
import test.DropMessagesHandler.DropRandomMessages;

import java.nio.channels.ClosedChannelException;
import java.time.Duration;
import java.util.concurrent.Phaser;
import java.util.concurrent.atomic.AtomicReference;

import static io.netty.channel.ChannelFutureListener.CLOSE;
import static java.time.Duration.ofMillis;
import static java.time.Duration.ofSeconds;
import static java.util.Objects.requireNonNull;
import static java.util.concurrent.TimeUnit.MILLISECONDS;
import static org.awaitility.Awaitility.await;
import static org.drasyl.util.Ansi.ansi;
import static org.drasyl.util.RandomUtil.randomBytes;
import static org.junit.jupiter.api.Assertions.assertEquals;
import static org.junit.jupiter.api.Assertions.assertTrue;

class ConnectionHandlerIT {
    private static final Logger LOG = LoggerFactory.getLogger(ConnectionHandlerIT.class);
    private static final int MAX_DROP = 3;
    private static final int PEER_A_PORT = 1234;
    private static final int PEER_B_PORT = 8080;
    public static final Duration USER_TIMEOUT = ofSeconds(1);

    @BeforeEach
    void setup(final TestInfo info) {
        System.setProperty("io.netty.leakDetection.level", "PARANOID");

        LOG.debug(ansi().cyan().swap().format("# %-140s #", "STARTING " + info.getDisplayName()));
    }

    @AfterEach
    void cleanUp(final TestInfo info) {
        LOG.debug(ansi().cyan().swap().format("# %-140s #", "FINISHED " + info.getDisplayName()));
    }

    /**
     * Clients sends data to server. Correct receival is tested.
     */
    @ParameterizedTest
    @ValueSource(floats = { 0.0f, 0.2f })
    @Timeout(value = 5_000, unit = MILLISECONDS)
    void transmission(final float lossRate) throws Exception {
        final EventLoopGroup group = new DefaultEventLoopGroup();
        final ByteBuf receivedBuf = Unpooled.buffer();

        // Peer B
        final LocalAddress peerBAddress = new LocalAddress(StringUtil.simpleClassName(ConnectionHandlerIT.class));
        final ConnectionConfig peerBConfig = ConnectionConfig.newBuilder()
                .unusedPortSupplier(() -> PEER_B_PORT)
                .activeOpen(false)
                .rmem(3_000)
                .issSupplier(() -> 1L)
                .rto(ofMillis(100))
                .lBound(ofMillis(100))
                .userTimeout(USER_TIMEOUT)
                .overrideTimeout(ofMillis(10))
                .build();
        final ConnectionHandler peerBHandler = new ConnectionHandler(0, peerBConfig);
        final Channel peerBServerChannel = new ServerBootstrap()
                .channel(LocalServerChannel.class)
                .group(group)
                .childHandler(new ChannelInitializer<>() {
                    @Override
                    protected void initChannel(final Channel ch) {
                        final ChannelPipeline p = ch.pipeline();

                        // LocalChannel does not guarantee that a single channelRead event will only read a single message
                        p.addLast(new LengthFieldBasedFrameDecoder(Integer.MAX_VALUE, 0, 4, 0, 4));
                        p.addLast(new LengthFieldPrepender(4));

                        p.addLast(new SegmentCodec());
                        p.addLast(peerBHandler);
                        p.addLast(new ChannelInboundHandlerAdapter() {
                            @Override
                            public void channelRead(final ChannelHandlerContext ctx,
                                                    final Object msg) {
                                if (msg instanceof ByteBuf) {
                                    receivedBuf.writeBytes((ByteBuf) msg);
                                    ReferenceCountUtil.release(msg);
                                }
                                else {
                                    ctx.fireChannelRead(msg);
                                }
                            }

                            @Override
                            public void userEventTriggered(final ChannelHandlerContext ctx,
                                                           final Object evt) {
                                if (evt instanceof ConnectionHandshakeCompleted) {
                                    p.addLast(new DropMessagesHandler(new DropRandomMessages(lossRate, MAX_DROP), msg -> false));
                                }
                                else if (evt instanceof ConnectionClosing) {
                                    // confirm close request
                                    ctx.close();
                                }
                                ctx.fireUserEventTriggered(evt);
                            }
                        });
                    }
                })
                .bind(peerBAddress).sync().channel();

        // Peer A
        final ConnectionConfig peerAConfig = ConnectionConfig.newBuilder()
                .unusedPortSupplier(() -> PEER_A_PORT)
                .activeOpen(true)
                .rmem(3_000)
                .issSupplier(() -> 1L)
                .rto(ofMillis(100))
                .lBound(ofMillis(100))
                .userTimeout(USER_TIMEOUT)
                .overrideTimeout(ofMillis(10))
                .build();
<<<<<<< HEAD
        final ConnectionHandler peerAHandler = new ConnectionHandler(0, peerAConfig);
=======
        final ConnectionHandler peerAHandler = new ConnectionHandler(PEER_B_PORT, peerAConfig);
>>>>>>> 872a6790
        final Channel peerAChannel = new Bootstrap()
                .channel(LocalChannel.class)
                .group(group)
                .handler(new ChannelInitializer<>() {
                    @Override
                    protected void initChannel(final Channel ch) {
                        final ChannelPipeline p = ch.pipeline();

                        // LocalChannel does not guarantee that a single channelRead event will only read a single message
                        p.addLast(new LengthFieldBasedFrameDecoder(Integer.MAX_VALUE, 0, 4, 0, 4));
                        p.addLast(new LengthFieldPrepender(4));

                        p.addLast(new SegmentCodec());
                        p.addLast(peerAHandler);
                        p.addLast(new ChannelInboundHandlerAdapter() {
                            @Override
                            public void userEventTriggered(final ChannelHandlerContext ctx,
                                                           final Object evt) {
                                if (evt instanceof ConnectionHandshakeCompleted) {
                                    p.addLast(new DropMessagesHandler(new DropRandomMessages(lossRate, MAX_DROP), msg -> false));
                                }
                                else if (evt instanceof ConnectionClosing) {
                                    // confirm close request
                                    ctx.close();
                                }
                                ctx.fireUserEventTriggered(evt);
                            }
                        });
                    }
                })
                .connect(peerBAddress).sync().channel();

        try {
            final int bytes = 10_000;
            final ByteBuf sentBuf = peerAChannel.alloc().buffer(bytes);
            sentBuf.writeBytes(randomBytes(bytes));

            LOG.debug(ansi().cyan().swap().format("# %-140s #", "Start transmission"));
            final ChannelFuture future = peerAChannel.writeAndFlush(sentBuf.copy()).addListener(CLOSE).syncUninterruptibly();
            LOG.debug(ansi().cyan().swap().format("# %-140s #", "Transmission done"));

            await().untilAsserted(() -> {
                assertTrue(future.isSuccess());
                assertEquals(sentBuf, receivedBuf);
            });

            sentBuf.release();
            receivedBuf.release();
        }
        finally {
            group.shutdownGracefully().sync();
        }
    }

    // RFC 9293: 3.5. Establishing a Connection
    // RFC 9293: https://www.rfc-editor.org/rfc/rfc9293.html#section-3.5
    @Nested
    class EstablishingAConnection {
        // RFC 9293: Figure 6: Basic Three-Way Handshake for Connection Synchronization
        // RFC 9293: https://www.rfc-editor.org/rfc/rfc9293.html#figure-6
        //     TCP Peer A                                           TCP Peer B
        //
        // 1.  CLOSED                                               LISTEN
        //
        // 2.  SYN-SENT    --> <SEQ=100><CTL=SYN>               --> SYN-RECEIVED
        //
        // 3.  ESTABLISHED <-- <SEQ=300><ACK=101><CTL=SYN,ACK>  <-- SYN-RECEIVED
        //
        // 4.  ESTABLISHED --> <SEQ=101><ACK=301><CTL=ACK>       --> ESTABLISHED
        //
        // 5.  ESTABLISHED --> <SEQ=101><ACK=301><CTL=ACK><DATA> --> ESTABLISHED
        @ParameterizedTest
        @ValueSource(floats = { 0.0f, 0.2f })
        @Timeout(value = 5_000, unit = MILLISECONDS)
        void basicThreeWayHandshakeForConnectionSynchronization(final float lossRate) throws InterruptedException, ClosedChannelException {
            final Phaser phaser = new Phaser(2);
            final EventLoopGroup group = new DefaultEventLoopGroup();

            // TCP Peer B
            final LocalAddress peerBAddress = new LocalAddress(StringUtil.simpleClassName(ConnectionHandlerIT.class));
            final ConnectionConfig peerBConfig = ConnectionConfig.newBuilder()
                    .unusedPortSupplier(() -> PEER_B_PORT)
                    .issSupplier(() -> 1L)
                    .activeOpen(false)
                    .rto(ofMillis(100))
                    .lBound(ofMillis(100))
                    .userTimeout(USER_TIMEOUT)
                    .overrideTimeout(ofMillis(10))
                    .build();
            final ConnectionHandler peerBHandler = new ConnectionHandler(0, peerBConfig);
            final Channel peerBServerChannel = new ServerBootstrap()
                    .channel(LocalServerChannel.class)
                    .group(group)
                    .childHandler(new ChannelInitializer<>() {
                        @Override
                        protected void initChannel(final Channel ch) {
                            final ChannelPipeline p = ch.pipeline();
                            p.addLast(new SegmentCodec());
                            p.addLast(new DropMessagesHandler(new DropRandomMessages(lossRate, MAX_DROP), msg -> false));
                            p.addLast(peerBHandler);
                            p.addLast(new HandshakePhaser(phaser, "Peer B"));
                        }
                    })
                    .bind(peerBAddress).sync().channel();

            // TCP Peer A
            final ConnectionConfig peerAConfig = ConnectionConfig.newBuilder()
                    .unusedPortSupplier(() -> PEER_A_PORT)
                    .issSupplier(() -> 1L)
                    .activeOpen(true)
                    .rto(ofMillis(100))
                    .lBound(ofMillis(100))
                    .userTimeout(USER_TIMEOUT)
                    .overrideTimeout(ofMillis(10))
                    .build();
<<<<<<< HEAD
            final ConnectionHandler peerAHandler = new ConnectionHandler(0, peerAConfig);
=======
            final ConnectionHandler peerAHandler = new ConnectionHandler(PEER_B_PORT, peerAConfig);
>>>>>>> 872a6790
            final Channel peerAChannel = new Bootstrap()
                    .channel(LocalChannel.class)
                    .group(group)
                    .handler(new ChannelInitializer<>() {
                        @Override
                        protected void initChannel(final Channel ch) {
                            final ChannelPipeline p = ch.pipeline();
                            p.addLast(new SegmentCodec());
                            p.addLast(new DropMessagesHandler(new DropRandomMessages(lossRate, MAX_DROP), msg -> false));
                            p.addLast(peerAHandler);
                            p.addLast(new HandshakePhaser(phaser, "Peer A"));
                        }
                    })
                    .connect(peerBAddress).sync().channel();

            try {
                phaser.arriveAndAwaitAdvance();
                LOG.debug(ansi().cyan().swap().format("# %-140s #", "Handshake on both peers completed"));
            }
            finally {
                group.shutdownGracefully().sync();
            }
        }

        // RFC 9293: Figure 7: Simultaneous Connection Synchronization
        // RFC 9293: https://www.rfc-editor.org/rfc/rfc9293.html#figure-7
        //     TCP Peer A                                       TCP Peer B
        //
        // 1.  CLOSED                                           CLOSED
        //
        // 2.  SYN-SENT     --> <SEQ=100><CTL=SYN>              ...
        //
        // 3.  SYN-RECEIVED <-- <SEQ=300><CTL=SYN>              <-- SYN-SENT
        //
        // 4.               ... <SEQ=100><CTL=SYN>              --> SYN-RECEIVED
        //
        // 5.  SYN-RECEIVED --> <SEQ=100><ACK=301><CTL=SYN,ACK> ...
        //
        // 6.  ESTABLISHED  <-- <SEQ=300><ACK=101><CTL=SYN,ACK> <-- SYN-RECEIVED
        //
        // 7.               ... <SEQ=100><ACK=301><CTL=SYN,ACK> --> ESTABLISHED
        @ParameterizedTest
        @ValueSource(floats = { 0.0f, 0.2f })
        @Timeout(value = 5_000, unit = MILLISECONDS)
        void simultaneousConnectionSynchronization(final float lossRate) throws InterruptedException, ClosedChannelException {
            final Phaser phaser = new Phaser(2);
            final EventLoopGroup group = new DefaultEventLoopGroup();

            // TCP Peer B
            final LocalAddress peerBAddress = new LocalAddress(StringUtil.simpleClassName(ConnectionHandlerIT.class));
            final ConnectionConfig peerBConfig = ConnectionConfig.newBuilder()
                    .unusedPortSupplier(() -> PEER_B_PORT)
                    .issSupplier(() -> 300L)
                    .activeOpen(true)
                    .rto(ofMillis(100))
                    .lBound(ofMillis(100))
                    .userTimeout(USER_TIMEOUT)
                    .overrideTimeout(ofMillis(10))
                    .build();
<<<<<<< HEAD
            final ConnectionHandler peerBHandler = new ConnectionHandler(0, peerBConfig);
=======
            final ConnectionHandler peerBHandler = new ConnectionHandler(PEER_A_PORT, peerBConfig);
>>>>>>> 872a6790
            final Channel peerBServerChannel = new ServerBootstrap()
                    .channel(LocalServerChannel.class)
                    .group(group)
                    .childHandler(new ChannelInitializer<>() {
                        @Override
                        protected void initChannel(final Channel ch) {
                            final ChannelPipeline p = ch.pipeline();
                            p.addLast(new SegmentCodec());
                            p.addLast(new DropMessagesHandler(new DropRandomMessages(lossRate, MAX_DROP), msg -> false));
                            p.addLast(peerBHandler);
                            p.addLast(new HandshakePhaser(phaser, "Peer B"));
                        }
                    })
                    .bind(peerBAddress).sync().channel();

            // TCP Peer A
            final ConnectionConfig peerAConfig = ConnectionConfig.newBuilder()
                    .unusedPortSupplier(() -> PEER_A_PORT)
                    .issSupplier(() -> 100L)
                    .activeOpen(true)
                    .rto(ofMillis(100))
                    .lBound(ofMillis(100))
                    .userTimeout(USER_TIMEOUT)
                    .overrideTimeout(ofMillis(10))
                    .build();
<<<<<<< HEAD
            final ConnectionHandler peerAHandler = new ConnectionHandler(0, peerAConfig);
=======
            final ConnectionHandler peerAHandler = new ConnectionHandler(PEER_B_PORT, peerAConfig);
>>>>>>> 872a6790
            final Channel peerAChannel = new Bootstrap()
                    .channel(LocalChannel.class)
                    .group(group)
                    .handler(new ChannelInitializer<>() {
                        @Override
                        protected void initChannel(final Channel ch) {
                            final ChannelPipeline p = ch.pipeline();
                            p.addLast(new SegmentCodec());
                            p.addLast(new DropMessagesHandler(new DropRandomMessages(lossRate, MAX_DROP), msg -> false));
                            p.addLast(peerAHandler);
                            p.addLast(new HandshakePhaser(phaser, "Peer A"));
                        }
                    })
                    .connect(peerBAddress).sync().channel();

            try {
                phaser.arriveAndAwaitAdvance();
                LOG.debug(ansi().cyan().swap().format("# %-140s #", "Handshake on both peers completed"));
            }
            finally {
                group.shutdownGracefully().sync();
            }
        }
    }

    // RFC 9293: 3.6. Closing a Connection
    // RFC 9293: https://www.rfc-editor.org/rfc/rfc9293.html#section-3.6
    @Nested
    class ClosingAConnection {
        // RFC 9293: Figure 12: Normal Close Sequence
        // RFC 9293: https://www.rfc-editor.org/rfc/rfc9293.html#figure-12
        //     TCP Peer A                                           TCP Peer B
        //
        // 1.  ESTABLISHED                                          ESTABLISHED
        //
        // 2.  (Close)
        //     FIN-WAIT-1  --> <SEQ=100><ACK=300><CTL=FIN,ACK>  --> CLOSE-WAIT
        //
        // 3.  FIN-WAIT-2  <-- <SEQ=300><ACK=101><CTL=ACK>      <-- CLOSE-WAIT
        //
        // 4.                                                       (Close)
        //     TIME-WAIT   <-- <SEQ=300><ACK=101><CTL=FIN,ACK>  <-- LAST-ACK
        //
        // 5.  TIME-WAIT   --> <SEQ=101><ACK=301><CTL=ACK>      --> CLOSED
        //
        // 6.  (2 MSL)
        //     CLOSED
        @ParameterizedTest
        @ValueSource(floats = { 0.0f, 0.2f })
        @Timeout(value = 5_000, unit = MILLISECONDS)
        void normalCloseSequence(final float lossRate) throws InterruptedException {
            final Phaser phaser = new Phaser(2);
            final EventLoopGroup group = new DefaultEventLoopGroup();
            final AtomicReference<Channel> peerBChannel = new AtomicReference<>();

            // TCP Peer B
            final LocalAddress peerBAddress = new LocalAddress(StringUtil.simpleClassName(ConnectionHandlerIT.class));
            final ConnectionConfig peerBConfig = ConnectionConfig.newBuilder()
                    .unusedPortSupplier(() -> PEER_B_PORT)
                    .issSupplier(() -> 300L)
                    .activeOpen(false)
                    .rto(ofMillis(100))
                    .lBound(ofMillis(100))
                    .userTimeout(USER_TIMEOUT)
                    .overrideTimeout(ofMillis(10))
                    .build();
<<<<<<< HEAD
            final ConnectionHandler peerBHandler = new ConnectionHandler(0, peerBConfig);
=======
            final ConnectionHandler peerBHandler = new ConnectionHandler(PEER_A_PORT, peerBConfig);
>>>>>>> 872a6790
            final Channel peerBServerChannel = new ServerBootstrap()
                    .channel(LocalServerChannel.class)
                    .group(group)
                    .childHandler(new ChannelInitializer<>() {
                        @Override
                        protected void initChannel(final Channel ch) {
                            peerBChannel.set(ch);
                            final ChannelPipeline p = ch.pipeline();
                            p.addLast(new SegmentCodec());
                            p.addLast(new DropMessagesHandler(new DropRandomMessages(lossRate, MAX_DROP), msg -> false));
                            p.addLast(peerBHandler);
                            p.addLast(new HandshakePhaser(phaser, "Peer B"));
                        }
                    })
                    .bind(peerBAddress).sync().channel();

            // TCP Peer A
            final ConnectionConfig peerAConfig = ConnectionConfig.newBuilder()
                    .unusedPortSupplier(() -> PEER_A_PORT)
                    .issSupplier(() -> 100L)
                    .activeOpen(true)
                    .msl(ofMillis(100))
                    .rto(ofMillis(100))
                    .lBound(ofMillis(100))
                    .userTimeout(USER_TIMEOUT)
                    .overrideTimeout(ofMillis(10))
                    .build();
<<<<<<< HEAD
            final ConnectionHandler peerAHandler = new ConnectionHandler(0, peerAConfig);
=======
            final ConnectionHandler peerAHandler = new ConnectionHandler(PEER_B_PORT, peerAConfig);
>>>>>>> 872a6790
            final Channel peerAChannel = new Bootstrap()
                    .channel(LocalChannel.class)
                    .group(group)
                    .handler(new ChannelInitializer<>() {
                        @Override
                        protected void initChannel(final Channel ch) {
                            final ChannelPipeline p = ch.pipeline();
                            p.addLast(new SegmentCodec());
                            p.addLast(new DropMessagesHandler(new DropRandomMessages(lossRate, MAX_DROP), msg -> false));
                            p.addLast(peerAHandler);
                            p.addLast(new HandshakePhaser(phaser, "Peer A"));
                        }
                    })
                    .connect(peerBAddress).sync().channel();

            try {
                phaser.arriveAndAwaitAdvance();
                LOG.debug(ansi().cyan().swap().format("# %-140s #", "Handshake on both peers completed"));

                LOG.debug(ansi().cyan().swap().format("# %-140s #", "Peer A: Close connection"));
                assertTrue(peerAChannel.close().await().isSuccess());
                assertTrue(peerBChannel.get().closeFuture().await().isSuccess());
            }
            finally {
                peerBServerChannel.close().sync();
                group.shutdownGracefully().sync();
            }
        }
    }

    private static class HandshakePhaser extends ChannelDuplexHandler {
        private final Phaser phaser;
        private final String name;
        private boolean completed;

        public HandshakePhaser(final Phaser phaser, final String name) {
            this.phaser = requireNonNull(phaser);
            this.name = requireNonNull(name);
        }

        @Override
        public void close(final ChannelHandlerContext ctx,
                          final ChannelPromise promise) {
            if (completed) {
                completed = false;
                phaser.register();
            }
            ctx.close(promise);
        }

        @Override
        public void userEventTriggered(final ChannelHandlerContext ctx,
                                       final Object evt) {
            if (evt instanceof ConnectionHandshakeCompleted) {
                LOG.debug(ansi().cyan().swap().format("# %-140s #", name + ": Handshake completed"));
                completed = true;
                phaser.arriveAndDeregister();
            }
            else if (evt instanceof ConnectionClosing) {
                LOG.debug(ansi().cyan().swap().format("# %-140s #", name + ": Confirm close request"));
                ctx.close();
            }
            ctx.fireUserEventTriggered(evt);
        }

        @Override
        public void handlerRemoved(final ChannelHandlerContext ctx) {
            if (completed) {
                completed = false;
                phaser.register();
            }
        }
    }
}<|MERGE_RESOLUTION|>--- conflicted
+++ resolved
@@ -167,11 +167,7 @@
                 .userTimeout(USER_TIMEOUT)
                 .overrideTimeout(ofMillis(10))
                 .build();
-<<<<<<< HEAD
-        final ConnectionHandler peerAHandler = new ConnectionHandler(0, peerAConfig);
-=======
         final ConnectionHandler peerAHandler = new ConnectionHandler(PEER_B_PORT, peerAConfig);
->>>>>>> 872a6790
         final Channel peerAChannel = new Bootstrap()
                 .channel(LocalChannel.class)
                 .group(group)
@@ -287,11 +283,7 @@
                     .userTimeout(USER_TIMEOUT)
                     .overrideTimeout(ofMillis(10))
                     .build();
-<<<<<<< HEAD
-            final ConnectionHandler peerAHandler = new ConnectionHandler(0, peerAConfig);
-=======
             final ConnectionHandler peerAHandler = new ConnectionHandler(PEER_B_PORT, peerAConfig);
->>>>>>> 872a6790
             final Channel peerAChannel = new Bootstrap()
                     .channel(LocalChannel.class)
                     .group(group)
@@ -351,11 +343,7 @@
                     .userTimeout(USER_TIMEOUT)
                     .overrideTimeout(ofMillis(10))
                     .build();
-<<<<<<< HEAD
-            final ConnectionHandler peerBHandler = new ConnectionHandler(0, peerBConfig);
-=======
             final ConnectionHandler peerBHandler = new ConnectionHandler(PEER_A_PORT, peerBConfig);
->>>>>>> 872a6790
             final Channel peerBServerChannel = new ServerBootstrap()
                     .channel(LocalServerChannel.class)
                     .group(group)
@@ -381,11 +369,7 @@
                     .userTimeout(USER_TIMEOUT)
                     .overrideTimeout(ofMillis(10))
                     .build();
-<<<<<<< HEAD
-            final ConnectionHandler peerAHandler = new ConnectionHandler(0, peerAConfig);
-=======
             final ConnectionHandler peerAHandler = new ConnectionHandler(PEER_B_PORT, peerAConfig);
->>>>>>> 872a6790
             final Channel peerAChannel = new Bootstrap()
                     .channel(LocalChannel.class)
                     .group(group)
@@ -452,11 +436,7 @@
                     .userTimeout(USER_TIMEOUT)
                     .overrideTimeout(ofMillis(10))
                     .build();
-<<<<<<< HEAD
-            final ConnectionHandler peerBHandler = new ConnectionHandler(0, peerBConfig);
-=======
             final ConnectionHandler peerBHandler = new ConnectionHandler(PEER_A_PORT, peerBConfig);
->>>>>>> 872a6790
             final Channel peerBServerChannel = new ServerBootstrap()
                     .channel(LocalServerChannel.class)
                     .group(group)
@@ -484,11 +464,7 @@
                     .userTimeout(USER_TIMEOUT)
                     .overrideTimeout(ofMillis(10))
                     .build();
-<<<<<<< HEAD
-            final ConnectionHandler peerAHandler = new ConnectionHandler(0, peerAConfig);
-=======
             final ConnectionHandler peerAHandler = new ConnectionHandler(PEER_B_PORT, peerAConfig);
->>>>>>> 872a6790
             final Channel peerAChannel = new Bootstrap()
                     .channel(LocalChannel.class)
                     .group(group)
