<?xml version="1.0" encoding="UTF-8"?>
<!--
  ~ Copyright (c) 2020-2021 Heiko Bornholdt and Kevin Röbert
  ~
  ~ Permission is hereby granted, free of charge, to any person obtaining a copy
  ~ of this software and associated documentation files (the "Software"), to deal
  ~ in the Software without restriction, including without limitation the rights
  ~ to use, copy, modify, merge, publish, distribute, sublicense, and/or sell
  ~ copies of the Software, and to permit persons to whom the Software is
  ~ furnished to do so, subject to the following conditions:
  ~
  ~ The above copyright notice and this permission notice shall be included in all
  ~ copies or substantial portions of the Software.
  ~
  ~ THE SOFTWARE IS PROVIDED "AS IS", WITHOUT WARRANTY OF ANY KIND,
  ~ EXPRESS OR IMPLIED, INCLUDING BUT NOT LIMITED TO THE WARRANTIES OF
  ~ MERCHANTABILITY, FITNESS FOR A PARTICULAR PURPOSE AND NONINFRINGEMENT.
  ~ IN NO EVENT SHALL THE AUTHORS OR COPYRIGHT HOLDERS BE LIABLE FOR ANY CLAIM,
  ~ DAMAGES OR OTHER LIABILITY, WHETHER IN AN ACTION OF CONTRACT, TORT OR
  ~ OTHERWISE, ARISING FROM, OUT OF OR IN CONNECTION WITH THE SOFTWARE OR THE USE
  ~ OR OTHER DEALINGS IN THE SOFTWARE.
  -->

<project xmlns="http://maven.apache.org/POM/4.0.0" xmlns:xsi="http://www.w3.org/2001/XMLSchema-instance" xsi:schemaLocation="http://maven.apache.org/POM/4.0.0 http://maven.apache.org/xsd/maven-4.0.0.xsd">
    <modelVersion>4.0.0</modelVersion>
    <parent>
        <artifactId>drasyl-parent</artifactId>
        <groupId>org.drasyl</groupId>
        <version>0.12.0-SNAPSHOT</version>
    </parent>

    <artifactId>drasyl-cli</artifactId>

    <name>drasyl: High-Performance Framework for Rapid Development of Distributed Applications - CLI Package</name>
    <description>
        A collection of utilities for drasyl.
    </description>
    <url>https://drasyl.org/</url>

    <properties>
        <picocli.version>4.7.6</picocli.version>
    </properties>

    <dependencies>
        <dependency>
            <groupId>${project.groupId}</groupId>
            <artifactId>drasyl-plugin-groups-manager</artifactId>
            <version>${project.version}</version>
            <scope>compile</scope>
        </dependency>

        <!-- Logging -->
        <dependency>
            <groupId>ch.qos.logback</groupId>
            <artifactId>logback-classic</artifactId>
        </dependency>

        <!-- Command Line Argument Parser -->
        <dependency>
            <groupId>info.picocli</groupId>
            <artifactId>picocli</artifactId>
            <version>${picocli.version}</version>
        </dependency>

        <!-- Progress Bar -->
        <dependency>
            <groupId>me.tongfei</groupId>
            <artifactId>progressbar</artifactId>
            <version>0.10.1</version>
        </dependency>

        <!-- TUN device access -->
        <dependency>
            <groupId>org.drasyl</groupId>
            <artifactId>netty-tun</artifactId>
            <version>1.2.4</version>
        </dependency>

        <dependency>
            <groupId>io.netty</groupId>
            <artifactId>netty-codec-http</artifactId>
            <version>${netty.version}</version>
        </dependency>

        <!-- Testing -->
        <dependency>
            <groupId>${project.groupId}</groupId>
            <artifactId>drasyl-core</artifactId>
            <version>${project.version}</version>
            <type>test-jar</type>
            <scope>test</scope>
        </dependency>
        <dependency>
            <groupId>${project.groupId}</groupId>
            <artifactId>drasyl-node</artifactId>
            <version>${project.version}</version>
            <type>test-jar</type>
            <scope>test</scope>
        </dependency>
        <dependency>
            <groupId>org.awaitility</groupId>
            <artifactId>awaitility</artifactId>
        </dependency>

<<<<<<< HEAD
    <!-- SDO network model is defined in lua -->
    <dependency>
        <groupId>org.luaj</groupId>
        <artifactId>luaj-jse</artifactId>
        <version>3.0.1</version>
    </dependency>
=======
        <!-- lua-based overlay programming -->
        <dependency>
            <groupId>org.luaj</groupId>
            <artifactId>luaj-jse</artifactId>
            <version>3.0.1</version>
        </dependency>
>>>>>>> 421c3cdc
    </dependencies>

    <build>
        <resources>
            <resource>
                <directory>src/main/resources</directory>
                <filtering>true</filtering>
            </resource>
        </resources>
        <plugins>
            <plugin>
                <groupId>org.apache.maven.plugins</groupId>
                <artifactId>maven-compiler-plugin</artifactId>
                <configuration>
                    <release>${java.version}</release>
                </configuration>
            </plugin>
        </plugins>
    </build>

    <profiles>
        <profile>
            <id>default</id>
            <activation>
                <activeByDefault>true</activeByDefault>
            </activation>
            <build>
                <plugins>
                    <plugin>
                        <groupId>org.apache.maven.plugins</groupId>
                        <artifactId>maven-resources-plugin</artifactId>
                        <configuration>
                            <propertiesEncoding>UTF-8</propertiesEncoding>
                            <!-- We don't want maven to destroy our binaries -->
                            <nonFilteredFileExtensions>
                                <nonFilteredFileExtension>so</nonFilteredFileExtension>
                                <nonFilteredFileExtension>dll</nonFilteredFileExtension>
                                <nonFilteredFileExtension>dylib</nonFilteredFileExtension>
                            </nonFilteredFileExtensions>
                        </configuration>
                    </plugin>
                    <plugin>
                        <groupId>org.apache.maven.plugins</groupId>
                        <artifactId>maven-jar-plugin</artifactId>
                    </plugin>
                    <plugin>
                        <groupId>org.apache.maven.plugins</groupId>
                        <artifactId>maven-dependency-plugin</artifactId>
                        <executions>
                            <execution>
                                <id>copy-dependencies</id>
                                <phase>prepare-package</phase>
                                <goals>
                                    <goal>copy-dependencies</goal>
                                </goals>
                                <configuration>
                                    <outputDirectory>${project.build.directory}/lib</outputDirectory>
                                    <includeScope>compile</includeScope>
                                </configuration>
                            </execution>
                        </executions>
                    </plugin>
                    <plugin>
                        <groupId>org.apache.maven.plugins</groupId>
                        <artifactId>maven-assembly-plugin</artifactId>
                        <configuration>
                            <descriptors>
                                <descriptor>src/assembly/dist.xml</descriptor>
                            </descriptors>
                            <finalName>drasyl-${project.version}</finalName>
                            <outputDirectory>${project.parent.basedir}</outputDirectory>
                            <appendAssemblyId>false</appendAssemblyId>
                        </configuration>
                        <executions>
                            <execution>
                                <id>create-archive</id>
                                <phase>package</phase>
                                <goals>
                                    <goal>single</goal>
                                </goals>
                            </execution>
                        </executions>
                    </plugin>
                </plugins>
            </build>
        </profile>
        <profile>
            <id>native</id>
            <build>
                <plugins>
                    <plugin>
                        <groupId>org.apache.maven.plugins</groupId>
                        <artifactId>maven-resources-plugin</artifactId>
                        <configuration>
                            <propertiesEncoding>UTF-8</propertiesEncoding>
                            <!-- We don't want maven to destroy our binaries -->
                            <nonFilteredFileExtensions>
                                <nonFilteredFileExtension>so</nonFilteredFileExtension>
                                <nonFilteredFileExtension>dll</nonFilteredFileExtension>
                                <nonFilteredFileExtension>dylib</nonFilteredFileExtension>
                            </nonFilteredFileExtensions>
                        </configuration>
                    </plugin>
                    <plugin>
                        <groupId>org.apache.maven.plugins</groupId>
                        <artifactId>maven-enforcer-plugin</artifactId>
                        <version>3.5.0</version>
                        <executions>
                            <execution>
                                <id>ban-bad-log4j-versions</id>
                                <phase>validate</phase>
                                <goals>
                                    <goal>enforce</goal>
                                </goals>
                                <configuration>
                                    <rules>
                                        <bannedDependencies>
                                            <excludes>
                                                <exclude>org.apache.logging.log4j:log4j-core:(,2.17.0)</exclude>
                                            </excludes>
                                        </bannedDependencies>
                                    </rules>
                                    <fail>true</fail>
                                </configuration>
                            </execution>
                        </executions>
                    </plugin>
                    <plugin>
                        <groupId>org.graalvm.buildtools</groupId>
                        <artifactId>native-maven-plugin</artifactId>
                        <version>0.10.4</version>
                        <executions>
                            <execution>
                                <id>build-native</id>
                                <goals>
                                    <goal>compile-no-fork</goal>
                                </goals>
                                <phase>package</phase>
                            </execution>
                            <execution>
                                <id>test-native</id>
                                <goals>
                                    <goal>test</goal>
                                </goals>
                                <phase>test</phase>
                            </execution>
                        </executions>
                        <configuration>
                            <imageName>drasyl</imageName>
                            <mainClass>org.drasyl.cli.Cli</mainClass>
                            <outputDirectory>${project.parent.basedir}</outputDirectory>
                            <fallback>false</fallback>
                        </configuration>
                    </plugin>
                    <plugin>
                        <groupId>org.apache.maven.plugins</groupId>
                        <artifactId>maven-compiler-plugin</artifactId>
                        <!-- annotationProcessorPaths requires maven-compiler-plugin version 3.5 or higher -->
                        <configuration>
                            <release>${java.version}</release>
                            <annotationProcessorPaths>
                                <path>
                                    <groupId>info.picocli</groupId>
                                    <artifactId>picocli-codegen</artifactId>
                                    <version>${picocli.version}</version>
                                </path>
                            </annotationProcessorPaths>
                        </configuration>
                    </plugin>
                </plugins>
            </build>
        </profile>
    </profiles>
</project><|MERGE_RESOLUTION|>--- conflicted
+++ resolved
@@ -102,21 +102,12 @@
             <artifactId>awaitility</artifactId>
         </dependency>
 
-<<<<<<< HEAD
-    <!-- SDO network model is defined in lua -->
-    <dependency>
-        <groupId>org.luaj</groupId>
-        <artifactId>luaj-jse</artifactId>
-        <version>3.0.1</version>
-    </dependency>
-=======
         <!-- lua-based overlay programming -->
         <dependency>
             <groupId>org.luaj</groupId>
             <artifactId>luaj-jse</artifactId>
             <version>3.0.1</version>
         </dependency>
->>>>>>> 421c3cdc
     </dependencies>
 
     <build>
