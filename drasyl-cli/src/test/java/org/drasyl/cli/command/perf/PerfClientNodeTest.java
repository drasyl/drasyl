/*
 * Copyright (c) 2020-2021 Heiko Bornholdt and Kevin Röbert
 *
 * Permission is hereby granted, free of charge, to any person obtaining a copy
 * of this software and associated documentation files (the "Software"), to deal
 * in the Software without restriction, including without limitation the rights
 * to use, copy, modify, merge, publish, distribute, sublicense, and/or sell
 * copies of the Software, and to permit persons to whom the Software is
 * furnished to do so, subject to the following conditions:
 *
 * The above copyright notice and this permission notice shall be included in all
 * copies or substantial portions of the Software.
 *
 * THE SOFTWARE IS PROVIDED "AS IS", WITHOUT WARRANTY OF ANY KIND,
 * EXPRESS OR IMPLIED, INCLUDING BUT NOT LIMITED TO THE WARRANTIES OF
 * MERCHANTABILITY, FITNESS FOR A PARTICULAR PURPOSE AND NONINFRINGEMENT.
 * IN NO EVENT SHALL THE AUTHORS OR COPYRIGHT HOLDERS BE LIABLE FOR ANY CLAIM,
 * DAMAGES OR OTHER LIABILITY, WHETHER IN AN ACTION OF CONTRACT, TORT OR
 * OTHERWISE, ARISING FROM, OUT OF OR IN CONNECTION WITH THE SOFTWARE OR THE USE
 * OR OTHER DEALINGS IN THE SOFTWARE.
 */
package org.drasyl.cli.command.perf;

import io.netty.channel.Channel;
import io.netty.channel.ChannelFuture;
import io.reactivex.rxjava3.core.Scheduler;
import org.drasyl.DrasylNode;
import org.drasyl.behaviour.Behaviors;
import org.drasyl.cli.command.perf.PerfClientNode.DirectConnectionTimeout;
import org.drasyl.cli.command.perf.PerfClientNode.OnlineTimeout;
import org.drasyl.cli.command.perf.PerfClientNode.RequestSessionTimeout;
import org.drasyl.cli.command.perf.PerfClientNode.TestOptions;
import org.drasyl.cli.command.perf.message.Ping;
import org.drasyl.cli.command.perf.message.SessionConfirmation;
import org.drasyl.cli.command.perf.message.SessionRejection;
import org.drasyl.cli.command.perf.message.SessionRequest;
import org.drasyl.codec.DrasylBootstrap;
import org.drasyl.event.MessageEvent;
import org.drasyl.event.NodeNormalTerminationEvent;
import org.drasyl.event.NodeOnlineEvent;
import org.drasyl.event.NodeUnrecoverableErrorEvent;
import org.drasyl.event.NodeUpEvent;
import org.drasyl.event.PeerDirectEvent;
import org.drasyl.event.PeerRelayEvent;
<<<<<<< HEAD
import org.drasyl.identity.IdentityPublicKey;
=======
import org.drasyl.identity.Identity;
import org.drasyl.identity.IdentityPublicKey;
import org.drasyl.peer.PeersManager;
import org.drasyl.pipeline.Pipeline;
import org.drasyl.plugin.PluginManager;
>>>>>>> 115c9eb3
import org.junit.jupiter.api.BeforeEach;
import org.junit.jupiter.api.Nested;
import org.junit.jupiter.api.Test;
import org.junit.jupiter.api.extension.ExtendWith;
import org.mockito.Mock;
import org.mockito.junit.jupiter.MockitoExtension;

import java.io.ByteArrayOutputStream;
import java.io.PrintStream;
import java.util.HashSet;
import java.util.Set;
import java.util.concurrent.CompletableFuture;

import static org.hamcrest.MatcherAssert.assertThat;
import static org.hamcrest.Matchers.not;
import static org.hamcrest.core.IsIterableContaining.hasItem;
import static org.junit.jupiter.api.Assertions.assertDoesNotThrow;
import static org.junit.jupiter.api.Assertions.assertEquals;
import static org.mockito.Answers.RETURNS_DEEP_STUBS;
import static org.mockito.ArgumentMatchers.any;
import static org.mockito.Mockito.never;
import static org.mockito.Mockito.verify;
import static org.mockito.Mockito.when;

@ExtendWith(MockitoExtension.class)
class PerfClientNodeTest {
    @SuppressWarnings("FieldCanBeLocal")
    private ByteArrayOutputStream outputStream;
    @SuppressWarnings("FieldCanBeLocal")
    private PrintStream printStream;
    @Mock
    private CompletableFuture<Void> doneFuture;
    @Mock
    private Scheduler perfScheduler;
    private Set<IdentityPublicKey> directConnections;
    @Mock(answer = RETURNS_DEEP_STUBS)
    private DrasylBootstrap bootstrap;
    @Mock(answer = RETURNS_DEEP_STUBS)
    private ChannelFuture channelFuture;
    @Mock(answer = RETURNS_DEEP_STUBS)
    private Channel channel;
    private PerfClientNode underTest;

    @BeforeEach
    void setUp() {
        outputStream = new ByteArrayOutputStream();
        printStream = new PrintStream(outputStream, true);
        directConnections = new HashSet<>();
        underTest = new PerfClientNode(doneFuture, printStream, perfScheduler, directConnections, bootstrap, channelFuture, channel);
    }

    @Nested
    class OnEvent {
        @Nested
        class OnNodeUnrecoverableErrorEvent {
            @Test
            void shouldCompleteExceptionally(@Mock final NodeUnrecoverableErrorEvent event) {
                underTest.onEvent(event);

                verify(doneFuture).completeExceptionally(any());
            }
        }

        @Nested
        class OnNodeNormalTerminationEvent {
            @Test
            void shouldComplete(@Mock final NodeNormalTerminationEvent event) {
                underTest.onEvent(event);

                verify(doneFuture).complete(null);
            }
        }

        @Nested
        class OnNodeUpEvent {
            @Test
            void shouldNotFail(@Mock final NodeUpEvent event) {
                assertDoesNotThrow(() -> underTest.onEvent(event));
            }
        }

        @Nested
        class OnNodeOnlineEvent {
            @Mock
            private NodeOnlineEvent nodeOnline;

            @Nested
            class WhenServerIsKnown {
                @Nested
                class WhenDirectConnectionIsNotRequired {
                    @Mock
                    private IdentityPublicKey server;

                    @BeforeEach
                    void setUp() {
                        underTest.setTestOptions(server, 10, 100, 850, false, false);
                    }

                    @Test
                    void shouldRequestSession(@Mock(answer = RETURNS_DEEP_STUBS) final Channel childChannel) {
                        when(channel.pipeline().fireUserEventTriggered(any(DrasylNode.Resolve.class))).then(invocation -> {
                            invocation.getArgument(0, DrasylNode.Resolve.class).future().complete(childChannel);
                            return null;
                        });
                        underTest.onEvent(nodeOnline);

                        verify(childChannel).writeAndFlush(any(SessionRequest.class));
                    }
                }

                @Nested
                class WhenDirectConnectionIsRequired {
                    @Mock
                    private IdentityPublicKey server;

                    @BeforeEach
                    void setUp() {
                        underTest.setTestOptions(server, 10, 100, 850, true, false);
                    }

                    @Test
                    void shouldTriggerDirectConnection(@Mock(answer = RETURNS_DEEP_STUBS) final Channel childChannel) {
                        when(channel.pipeline().fireUserEventTriggered(any(DrasylNode.Resolve.class))).then(invocation -> {
                            invocation.getArgument(0, DrasylNode.Resolve.class).future().complete(childChannel);
                            return null;
                        });
                        underTest.onEvent(nodeOnline);

<<<<<<< HEAD
                        verify(childChannel).writeAndFlush(new byte[0]);
=======
                        verify(pipeline).processOutbound(any(), any(Ping.class));
>>>>>>> 115c9eb3
                    }

                    @Test
                    void shouldFailOnDirectConnectionTimeout(@Mock final DirectConnectionTimeout directConnectionTimeout) {
                        underTest.onEvent(nodeOnline);
                        underTest.onEvent(directConnectionTimeout);

                        verify(doneFuture).completeExceptionally(any());
                    }
                }
            }

            @Nested
            class WhenServerIsNotKnown {
                @Test
                void shouldWaitForServer() {
                    underTest.onEvent(nodeOnline);

                    verify(channel.pipeline(), never()).fireUserEventTriggered(any());
                }

                @Nested
                class OnSetServer {
                    @Test
                    void shouldRequestSession(@Mock(answer = RETURNS_DEEP_STUBS) final TestOptions serverAndOptions,
                                              @Mock(answer = RETURNS_DEEP_STUBS) final Channel childChannel) {
                        when(channel.pipeline().fireUserEventTriggered(any(DrasylNode.Resolve.class))).then(invocation -> {
                            invocation.getArgument(0, DrasylNode.Resolve.class).future().complete(childChannel);
                            return null;
                        });
                        when(serverAndOptions.requireDirectConnection()).thenReturn(true);
                        underTest.onEvent(nodeOnline);
                        underTest.onEvent(serverAndOptions);

<<<<<<< HEAD
                        verify(childChannel).writeAndFlush(new byte[0]);
=======
                        verify(pipeline).processOutbound(any(), any(Ping.class));
>>>>>>> 115c9eb3
                    }
                }
            }

            @Nested
            class WhenSessionHasBeenConfirmed {
                @Test
                void shouldRequestSession(@Mock final TestOptions serverAndOptions,
                                          @Mock(answer = RETURNS_DEEP_STUBS) final MessageEvent messageEvent,
                                          @Mock final SessionConfirmation sessionConfirmation,
                                          @Mock final IdentityPublicKey sender,
                                          @Mock(answer = RETURNS_DEEP_STUBS) final Channel childChannel) {
                    when(channel.pipeline().fireUserEventTriggered(any(DrasylNode.Resolve.class))).then(invocation -> {
                        invocation.getArgument(0, DrasylNode.Resolve.class).future().complete(childChannel);
                        return null;
                    });
                    when(serverAndOptions.getMessagesPerSecond()).thenReturn(100);
                    when(serverAndOptions.getTestDuration()).thenReturn(10);
                    when(serverAndOptions.getMessageSize()).thenReturn(850);
                    when(serverAndOptions.getServer()).thenReturn(sender);
                    when(messageEvent.getSender()).thenReturn(sender);
                    when(messageEvent.getPayload()).thenReturn(sessionConfirmation);

                    underTest.onEvent(nodeOnline);
                    underTest.onEvent(serverAndOptions);
                    underTest.onEvent(messageEvent);

                    verify(childChannel).writeAndFlush(any(SessionRequest.class));
                }
            }

            @Nested
            class WhenSessionHasBeenRejected {
                @Test
                void shouldCompleteExceptionally(@Mock final TestOptions serverAndOptions,
                                                 @Mock(answer = RETURNS_DEEP_STUBS) final MessageEvent messageEvent,
                                                 @Mock final SessionRejection sessionRejection,
                                                 @Mock final IdentityPublicKey sender) {
                    when(serverAndOptions.getMessagesPerSecond()).thenReturn(100);
                    when(serverAndOptions.getTestDuration()).thenReturn(10);
                    when(serverAndOptions.getMessageSize()).thenReturn(850);
                    when(serverAndOptions.getServer()).thenReturn(sender);
                    when(messageEvent.getSender()).thenReturn(sender);
                    when(messageEvent.getPayload()).thenReturn(sessionRejection);

                    underTest.onEvent(nodeOnline);
                    underTest.onEvent(serverAndOptions);
                    underTest.onEvent(messageEvent);

                    verify(doneFuture).completeExceptionally(any());
                }
            }

            @Nested
            class WhenSessionRequestTimeout {
                @Test
                void shouldCompleteExceptionally(@Mock final TestOptions serverAndOptions,
                                                 @Mock(answer = RETURNS_DEEP_STUBS) final MessageEvent messageEvent,
                                                 @Mock final RequestSessionTimeout requestSessionTimeout,
                                                 @Mock final IdentityPublicKey sender) {
                    when(serverAndOptions.getMessagesPerSecond()).thenReturn(100);
                    when(serverAndOptions.getTestDuration()).thenReturn(10);
                    when(serverAndOptions.getMessageSize()).thenReturn(850);
                    when(serverAndOptions.getServer()).thenReturn(sender);

                    underTest.onEvent(nodeOnline);
                    underTest.onEvent(serverAndOptions);
                    underTest.onEvent(requestSessionTimeout);

                    verify(doneFuture).completeExceptionally(any());
                }
            }
        }

        @Nested
        class OnOnlineTimeout {
            @Test
            void shouldComplete(@Mock(answer = RETURNS_DEEP_STUBS) final OnlineTimeout event) {
                underTest.onEvent(event);

                verify(doneFuture).completeExceptionally(any());
            }
        }
    }

    @Nested
    class handlePeerEvent {
        @Test
        void shouldAddPeerOnDirectEvent(@Mock(answer = RETURNS_DEEP_STUBS) final PeerDirectEvent event) {
            assertEquals(Behaviors.same(), underTest.handlePeerEvent(event));

            assertThat(directConnections, hasItem(event.getPeer().getIdentityPublicKey()));
        }

        @Test
        void shouldRemovePeerOnRelayEvent(@Mock(answer = RETURNS_DEEP_STUBS) final PeerRelayEvent event) {
            directConnections.add(event.getPeer().getIdentityPublicKey());
            assertEquals(Behaviors.same(), underTest.handlePeerEvent(event));

            assertThat(directConnections, not(hasItem(event.getPeer().getIdentityPublicKey())));
        }
    }

    @Nested
    class DoneFuture {
        @Test
        void shouldReturnDoneFuture() {
            assertEquals(doneFuture, underTest.doneFuture());
        }
    }

    @Nested
    class TestTestOptions {
        @Test
        void shouldNotFail(@Mock final IdentityPublicKey server) {
            assertDoesNotThrow(() -> underTest.setTestOptions(server, 10, 100, 850, true, false));
        }
    }
}<|MERGE_RESOLUTION|>--- conflicted
+++ resolved
@@ -42,15 +42,8 @@
 import org.drasyl.event.NodeUpEvent;
 import org.drasyl.event.PeerDirectEvent;
 import org.drasyl.event.PeerRelayEvent;
-<<<<<<< HEAD
-import org.drasyl.identity.IdentityPublicKey;
-=======
 import org.drasyl.identity.Identity;
 import org.drasyl.identity.IdentityPublicKey;
-import org.drasyl.peer.PeersManager;
-import org.drasyl.pipeline.Pipeline;
-import org.drasyl.plugin.PluginManager;
->>>>>>> 115c9eb3
 import org.junit.jupiter.api.BeforeEach;
 import org.junit.jupiter.api.Nested;
 import org.junit.jupiter.api.Test;
@@ -179,11 +172,7 @@
                         });
                         underTest.onEvent(nodeOnline);
 
-<<<<<<< HEAD
                         verify(childChannel).writeAndFlush(new byte[0]);
-=======
-                        verify(pipeline).processOutbound(any(), any(Ping.class));
->>>>>>> 115c9eb3
                     }
 
                     @Test
@@ -218,11 +207,7 @@
                         underTest.onEvent(nodeOnline);
                         underTest.onEvent(serverAndOptions);
 
-<<<<<<< HEAD
                         verify(childChannel).writeAndFlush(new byte[0]);
-=======
-                        verify(pipeline).processOutbound(any(), any(Ping.class));
->>>>>>> 115c9eb3
                     }
                 }
             }
