--- conflicted
+++ resolved
@@ -255,11 +255,13 @@
         {
           "ignore": true,
           "code": "java.class.removed",
-<<<<<<< HEAD
           "old": "class org.drasyl.handler.remote.InvalidProofOfWorkFilter",
-=======
+          "justification": "Internal element that was never intended to be used outside drasyl"
+        },
+        {
+          "ignore": true,
+          "code": "java.class.removed",
           "old": "class org.drasyl.handler.remote.internet.UnconfirmedAddressResolveHandler",
->>>>>>> a5a8e527
           "justification": "Internal element that was never intended to be used outside drasyl"
         },
       ]
