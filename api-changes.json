[
  {
    "extension": "revapi.filter",
    "configuration": {
      "elements": {
        "exclude": [
          {
            "matcher": "java-package",
            "match": "/.*\\.internal\\..*/"
          },
          {
            "matcher": "java",
            "match": "@org.drasyl.util.internal.UnstableApi ^*;"
          },
          {
            "matcher": "java-package",
            "match": "/com\\.fasterxml\\.jackson\\..*/"
          },
          {
            "matcher": "java-package",
            "match": "/org\\.drasyl\\.cli(\\..*)?/"
          }
        ]
      },
      "annotated": {
        "exclude": {
          "item": "@org.drasyl.util.internal.UnstableApi"
        }
      }
    }
  },
  {
    "extension": "revapi.differences",
    "configuration": {
      "differences": [
        {
          "ignore": "true",
          "code": "java.class.removed",
          "package": "org.drasyl.annotation",
          "justification": "Internal element that is not intended to be used outside drasyl"
        },
        {
          "ignore": "true",
          "code": "java.annotation.removed",
          "annotation": "@org.drasyl.annotation.Beta",
          "justification": "Internal element that was never intended to be used outside drasyl"
        },
        {
          "ignore": "true",
          "code": "java.annotation.added",
          "annotation": "@org.drasyl.util.internal.UnstableApi",
          "justification": "Internal element that is not intended to be used outside drasyl"
        },
        {
          "ignore": "true",
          "code": "java.annotation.removed",
          "annotation": "@org.drasyl.annotation.NonNull",
          "justification": "Internal element that was never intended to be used outside drasyl"
        },
        {
          "ignore": "true",
          "code": "java.annotation.added",
          "annotation": "@org.drasyl.util.internal.NonNull",
          "justification": "Internal element that is not intended to be used outside drasyl"
        },
        {
          "ignore": "true",
          "code": "java.annotation.removed",
          "annotation": "@org.drasyl.annotation.Nullable",
          "justification": "Internal element that was never intended to be used outside drasyl"
        },
        {
          "ignore": "true",
          "code": "java.annotation.added",
          "annotation": "@org.drasyl.util.internal.Nullable",
          "justification": "Internal element that is not intended to be used outside drasyl"
        },
        {
          "ignore": "true",
          "code": "java.class.removed",
          "old": "class org.drasyl.util.Ansi",
          "justification": "Internal element that was never intended to be used outside drasyl"
        },
        {
          "ignore": "true",
          "code": "java.class.removed",
          "old": "class org.drasyl.util.logging.JdkLogger",
          "justification": "Internal element that was never intended to be used outside drasyl"
        },
        {
          "ignore": "true",
          "code": "java.class.removed",
          "old": "class org.drasyl.util.logging.Slf4JLogger",
          "justification": "Internal element that was never intended to be used outside drasyl"
        },
        {
          "ignore": "true",
          "code": "java.method.removed",
          "old": "method void org.drasyl.channel.DrasylChannel::<init>(io.netty.channel.Channel, org.drasyl.channel.DrasylChannel.State, org.drasyl.identity.DrasylAddress, org.drasyl.identity.DrasylAddress)",
          "justification": "Internal element that was never intended to be used outside drasyl"
        },
        {
          "ignore": "true",
          "code": "java.class.removed",
          "package": "org.drasyl.crypto",
          "justification": "Internal element that was never intended to be used outside drasyl"
        },
        {
          "ignore": "true",
          "code": "java.class.removed",
          "package": "org.drasyl.crypto.loader",
          "justification": "Internal element that was never intended to be used outside drasyl"
        },
        {
          "ignore": "true",
          "code": "java.class.removed",
          "package": "org.drasyl.crypto.sodium",
          "justification": "Internal element that was never intended to be used outside drasyl"
        },
        {
          "ignore": true,
          "code": "java.class.nowFinal",
          "old": "class org.drasyl.handler.rmi.message.RmiResponse",
          "new": "class org.drasyl.handler.rmi.message.RmiResponse",
          "justification": "ADD YOUR EXPLANATION FOR THE NECESSITY OF THIS CHANGE"
        },
        {
          "ignore": true,
          "code": "java.method.visibilityReduced",
          "old": "method void org.drasyl.handler.rmi.RmiClientHandler::<init>(java.util.Map<java.util.UUID, org.drasyl.handler.rmi.RmiInvocationHandler>)",
          "justification": "Internal element that was never intended to be used outside drasyl"
        },
        {
          "ignore": true,
          "code": "java.method.removed",
          "old": "method void org.drasyl.handler.codec.JacksonCodec<T>::<init>(com.fasterxml.jackson.databind.ObjectMapper, java.lang.Class<T>)",
          "justification": "Internal element that was never intended to be used outside drasyl"
        },
        {
          "ignore": true,
          "code": "java.field.removed",
          "old": "field org.drasyl.handler.rmi.RmiUtil.OBJECT_MAPPER",
          "justification": "Internal element that was never intended to be used outside drasyl"
        },
        {
          "ignore": true,
          "code": "java.method.visibilityReduced",
          "package": "org.drasyl.node.handler.serialization",
          "justification": "Internal element that was never intended to be used outside drasyl"
        },
        {
          "ignore": true,
          "code": "java.method.visibilityReduced",
          "package": "org.drasyl.node.handler.crypto",
          "justification": "Internal element that was never intended to be used outside drasyl"
        },
        {
          "ignore": true,
          "code": "java.class.removed",
          "old": "class org.drasyl.node.handler.crypto.ArmMessage",
          "justification": "Internal element that was never intended to be used outside drasyl"
        },
        {
          "ignore": true,
          "code": "java.class.removed",
          "old": "class org.drasyl.node.JSONUtil",
          "justification": "Internal element that was never intended to be used outside drasyl"
        },
        {
          "ignore": true,
          "code": "java.class.removed",
          "old": "class org.drasyl.node.plugin.groups.manager.database.jdbc.JDBCDatabaseAdapter",
          "justification": "Internal element that was never intended to be used outside drasyl"
        },
        {
          "ignore": true,
          "code": "java.annotation.added",
          "annotation": "@com.google.auto.value.AutoValue$Builder",
          "justification": "False positive due to auto-generated sources"

        },
        {
          "ignore": true,
          "code": "java.annotation.added",
          "annotation": "@com.google.auto.value.AutoValue.Builder",
          "justification": "False positive due to auto-generated sources"

        },
        {
          "ignore": true,
          "code": "java.annotation.removed",
          "annotation": "@com.google.auto.value.AutoValue.Builder",
          "justification": "False positive due to auto-generated sources"
        },
        {
          "ignore": true,
          "code": "java.annotation.removed",
          "annotation": "@com.google.auto.value.AutoValue$Builder",
          "justification": "False positive due to auto-generated sources"
        },
        {
          "ignore": true,
          "code": "java.class.removed",
          "old": "class org.drasyl.channel.RelayOnlyDrasylServerChannelInitializer",
          "justification": "Internal element that was never intended to be used outside drasyl"
        },
        {
          "ignore": true,
          "code": "java.class.removed",
          "old": "class org.drasyl.channel.TraversingDrasylServerChannelInitializer",
          "justification": "Internal element that was never intended to be used outside drasyl"
        },
        {
          "ignore": true,
          "code": "java.class.removed",
          "old": "class org.drasyl.handler.remote.UdpBroadcastServer",
          "justification": "Internal element that was never intended to be used outside drasyl"
        },
        {
          "ignore": true,
          "code": "java.class.removed",
          "old": "class org.drasyl.handler.remote.UdpMulticastServer",
          "justification": "Internal element that was never intended to be used outside drasyl"
        },
        {
          "ignore": true,
          "code": "java.class.externalClassExposedInAPI",
          "new": "interface io.netty.channel.socket.DatagramChannel",
          "justification": "ADD YOUR EXPLANATION FOR THE NECESSITY OF THIS CHANGE"
        },
        {
          "ignore": true,
          "code": "java.class.externalClassExposedInAPI",
          "new": "interface io.netty.channel.socket.DatagramChannelConfig",
          "justification": "ADD YOUR EXPLANATION FOR THE NECESSITY OF THIS CHANGE"
        },
        {
          "ignore": true,
          "code": "java.class.externalClassExposedInAPI",
          "new": "enum io.netty.channel.socket.InternetProtocolFamily",
          "justification": "ADD YOUR EXPLANATION FOR THE NECESSITY OF THIS CHANGE"
        },
        {
          "ignore": true,
          "code": "java.class.removed",
          "old": "class org.drasyl.node.DrasylNodeSharedEventLoopGroupHolder",
          "justification": "Internal element that was never intended to be used outside drasyl"
        },
        {
          "ignore": true,
          "code": "java.class.removed",
          "old": "class org.drasyl.node.channel.DrasylNodeServerChannelInitializer",
          "justification": "Internal element that was never intended to be used outside drasyl"
        },
        {
          "ignore": true,
          "code": "java.class.removed",
<<<<<<< HEAD
          "old": "interface org.drasyl.handler.remote.protocol.FullReadMessage<T extends org.drasyl.handler.remote.protocol.FullReadMessage<?>>",
=======
          "old": "class org.drasyl.handler.remote.InvalidProofOfWorkFilter",
>>>>>>> 5afe4e20
          "justification": "Internal element that was never intended to be used outside drasyl"
        },
        {
          "ignore": true,
          "code": "java.class.removed",
<<<<<<< HEAD
          "old": "interface org.drasyl.handler.remote.protocol.PartialReadMessage",
          "justification": "Internal element that was never intended to be used outside drasyl"
        },
        {
          "ignore": true,
          "code": "java.class.removed",
          "old": "class org.drasyl.handler.remote.protocol.PublicHeader",
          "justification": "Internal element that was never intended to be used outside drasyl"
        },
        {
          "ignore": true,
          "code": "java.class.removed",
          "old": "interface org.drasyl.handler.remote.protocol.RemoteMessage",
          "justification": "Internal element that was never intended to be used outside drasyl"
        },
        {
          "ignore": true,
          "code": "java.class.removed",
          "old": "class org.drasyl.node.handler.crypto.AcknowledgementMessage",
          "justification": "Internal element that was never intended to be used outside drasyl"
        },
        {
          "ignore": true,
          "code": "java.class.removed",
          "old": "class org.drasyl.node.handler.crypto.KeyExchangeMessage",
          "justification": "Internal element that was never intended to be used outside drasyl"
        }
=======
          "old": "class org.drasyl.handler.remote.internet.UnconfirmedAddressResolveHandler",
          "justification": "Internal element that was never intended to be used outside drasyl"
        },
>>>>>>> 5afe4e20
      ]
    }
  }
]<|MERGE_RESOLUTION|>--- conflicted
+++ resolved
@@ -255,17 +255,18 @@
         {
           "ignore": true,
           "code": "java.class.removed",
-<<<<<<< HEAD
           "old": "interface org.drasyl.handler.remote.protocol.FullReadMessage<T extends org.drasyl.handler.remote.protocol.FullReadMessage<?>>",
-=======
+          "justification": "Internal element that was never intended to be used outside drasyl"
+        },     
+        {
+          "ignore": true,
+          "code": "java.class.removed",
           "old": "class org.drasyl.handler.remote.InvalidProofOfWorkFilter",
->>>>>>> 5afe4e20
-          "justification": "Internal element that was never intended to be used outside drasyl"
-        },
-        {
-          "ignore": true,
-          "code": "java.class.removed",
-<<<<<<< HEAD
+          "justification": "Internal element that was never intended to be used outside drasyl"
+        },
+        {
+          "ignore": true,
+          "code": "java.class.removed",
           "old": "interface org.drasyl.handler.remote.protocol.PartialReadMessage",
           "justification": "Internal element that was never intended to be used outside drasyl"
         },
@@ -292,12 +293,13 @@
           "code": "java.class.removed",
           "old": "class org.drasyl.node.handler.crypto.KeyExchangeMessage",
           "justification": "Internal element that was never intended to be used outside drasyl"
-        }
-=======
+        },
+        {
+          "ignore": true,
+          "code": "java.class.removed",
           "old": "class org.drasyl.handler.remote.internet.UnconfirmedAddressResolveHandler",
           "justification": "Internal element that was never intended to be used outside drasyl"
         },
->>>>>>> 5afe4e20
       ]
     }
   }
