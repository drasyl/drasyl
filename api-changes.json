--- conflicted
+++ resolved
@@ -177,12 +177,14 @@
           "code": "java.annotation.added",
           "annotation": "@com.google.auto.value.AutoValue$Builder",
           "justification": "False positive due to auto-generated sources"
+
         },
         {
           "ignore": true,
           "code": "java.annotation.added",
           "annotation": "@com.google.auto.value.AutoValue.Builder",
           "justification": "False positive due to auto-generated sources"
+
         },
         {
           "ignore": true,
@@ -211,12 +213,6 @@
         {
           "ignore": true,
           "code": "java.class.removed",
-          "old": "class org.drasyl.handler.remote.InvalidProofOfWorkFilter",
-          "justification": "Internal element that was never intended to be used outside drasyl"
-        },
-        {
-          "ignore": true,
-          "code": "java.class.removed",
           "old": "class org.drasyl.handler.remote.UdpBroadcastServer",
           "justification": "Internal element that was never intended to be used outside drasyl"
         },
@@ -225,42 +221,6 @@
           "code": "java.class.removed",
           "old": "class org.drasyl.handler.remote.UdpMulticastServer",
           "justification": "Internal element that was never intended to be used outside drasyl"
-        },
-        {
-          "ignore": true,
-          "code": "java.class.removed",
-          "old": "class org.drasyl.handler.remote.internet.UnconfirmedAddressResolveHandler",
-          "justification": "Internal element that was never intended to be used outside drasyl"
-        },
-        {
-          "ignore": true,
-          "code": "java.class.removed",
-          "old": "interface org.drasyl.handler.remote.protocol.FullReadMessage<T extends org.drasyl.handler.remote.protocol.FullReadMessage<?>>",
-          "justification": "Internal element that was never intended to be used outside drasyl"
-        },
-        {
-          "ignore": true,
-          "code": "java.class.removed",
-          "old": "interface org.drasyl.handler.remote.protocol.PartialReadMessage",
-          "justification": "Internal element that was never intended to be used outside drasyl"
-        },
-        {
-          "ignore": true,
-          "code": "java.class.removed",
-          "old": "class org.drasyl.handler.remote.protocol.PublicHeader",
-          "justification": "Internal element that was never intended to be used outside drasyl"
-        },
-        {
-          "ignore": true,
-          "code": "java.class.removed",
-          "old": "interface org.drasyl.handler.remote.protocol.RemoteMessage",
-          "justification": "Internal element that was never intended to be used outside drasyl"
-        },
-        {
-          "ignore": true,
-          "code": "java.class.externalClassExposedInAPI",
-          "new": "interface io.netty.channel.ChannelInboundHandler",
-          "justification": "ADD YOUR EXPLANATION FOR THE NECESSITY OF THIS CHANGE"
         },
         {
           "ignore": true,
@@ -295,21 +255,13 @@
         {
           "ignore": true,
           "code": "java.class.removed",
-<<<<<<< HEAD
-          "old": "class org.drasyl.node.handler.crypto.KeyExchangeMessage",
-=======
           "old": "class org.drasyl.handler.remote.InvalidProofOfWorkFilter",
->>>>>>> 68ae48e8
-          "justification": "Internal element that was never intended to be used outside drasyl"
-        },
-        {
-          "ignore": true,
-          "code": "java.class.removed",
-<<<<<<< HEAD
-          "old": "class org.drasyl.node.handler.crypto.AcknowledgementMessage",
-=======
+          "justification": "Internal element that was never intended to be used outside drasyl"
+        },
+        {
+          "ignore": true,
+          "code": "java.class.removed",
           "old": "class org.drasyl.handler.remote.internet.UnconfirmedAddressResolveHandler",
->>>>>>> 68ae48e8
           "justification": "Internal element that was never intended to be used outside drasyl"
         }
       ]
