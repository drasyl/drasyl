--- conflicted
+++ resolved
@@ -44,11 +44,7 @@
         @Test
         void shouldReturnLengthOfTheSegment() {
             final ByteBuf data = Unpooled.buffer(10).writeBytes(randomBytes(10));
-<<<<<<< HEAD
-            final Segment seg = new Segment(0, 0, 100, 0, Segment.ACK, data);
-=======
             final Segment seg = new Segment(1234, 5678, 100, 0, ACK, data);
->>>>>>> 872a6790
 
             assertEquals(10, seg.len());
 
@@ -57,22 +53,14 @@
 
         @Test
         void shouldCountSyn() {
-<<<<<<< HEAD
-            final Segment seg = new Segment(0, 0, 100, Segment.SYN);
-=======
             final Segment seg = new Segment(1234, 5678, 100, SYN);
->>>>>>> 872a6790
 
             assertEquals(1, seg.len());
         }
 
         @Test
         void shouldCountFin() {
-<<<<<<< HEAD
-            final Segment seg = new Segment(0, 0, 100, Segment.FIN);
-=======
             final Segment seg = new Segment(1234, 5678, 100, FIN);
->>>>>>> 872a6790
 
             assertEquals(1, seg.len());
         }
@@ -83,11 +71,7 @@
         @Test
         void shouldReturnLastSegmentOfTheSegment() {
             final ByteBuf data = Unpooled.buffer(10).writeBytes(randomBytes(10));
-<<<<<<< HEAD
-            final Segment seg = new Segment(0, 0, 100, 0, Segment.ACK, data);
-=======
             final Segment seg = new Segment(1234, 5678, 100, 0, ACK, data);
->>>>>>> 872a6790
 
             assertEquals(109, seg.lastSeq());
 
@@ -97,11 +81,7 @@
         @Test
         void shouldReturnLastSegmentOfTheSegmentDespiteOverflow() {
             final ByteBuf data = Unpooled.buffer(10).writeBytes(randomBytes(10));
-<<<<<<< HEAD
-            final Segment seg = new Segment(0, 0, MAX_SEQ_NO - 9, 0, Segment.ACK, data);
-=======
             final Segment seg = new Segment(1234, 5678, MAX_SEQ_NO - 9, 0, ACK, data);
->>>>>>> 872a6790
 
             assertEquals(MAX_SEQ_NO, seg.lastSeq());
 
@@ -110,11 +90,7 @@
 
         @Test
         void shouldReturnLastSegmentOfZeroLengthSegment() {
-<<<<<<< HEAD
-            final Segment seg = new Segment(0, 0, 100, 0, Segment.ACK);
-=======
             final Segment seg = new Segment(1234, 5678, 100, 0, ACK);
->>>>>>> 872a6790
 
             assertEquals(100, seg.lastSeq());
 
@@ -134,13 +110,6 @@
     @Nested
     class MustBeAcked {
         @Test
-<<<<<<< HEAD
-        void name() {
-            final Segment seg = new Segment(0, 0, 100, 0, Segment.ACK);
-            assertFalse(seg.mustBeAcked());
-
-            final Segment seg2 = new Segment(0, 0, 100, 0, Segment.ACK, Unpooled.buffer(4).writeInt(1));
-=======
         void shouldReturnFalseForSegmentsThatMustNotBeAcknowledged() {
             final Segment seg = new Segment(1234, 5678, 100, 0, ACK);
             assertFalse(seg.mustBeAcked());
@@ -149,7 +118,6 @@
         @Test
         void shouldReturnTrueForSegmentsThatMustBeAcknowledged() {
             final Segment seg2 = new Segment(1234, 5678, 100, 0, ACK, Unpooled.buffer(4).writeInt(1));
->>>>>>> 872a6790
             assertTrue(seg2.mustBeAcked());
         }
     }
