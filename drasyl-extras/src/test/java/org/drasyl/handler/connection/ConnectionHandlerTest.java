--- conflicted
+++ resolved
@@ -81,10 +81,7 @@
 import static org.drasyl.handler.connection.State.SYN_RECEIVED;
 import static org.drasyl.handler.connection.State.SYN_SENT;
 import static org.drasyl.handler.connection.State.TIME_WAIT;
-<<<<<<< HEAD
-=======
 import static org.drasyl.handler.connection.ConnectionConfig.DRASYL_HDR_SIZE;
->>>>>>> 17976b68
 import static org.drasyl.util.RandomUtil.randomBytes;
 import static org.hamcrest.MatcherAssert.assertThat;
 import static org.hamcrest.Matchers.allOf;
@@ -3484,11 +3481,7 @@
 
                 // ACK 1st SEG -> increase cwnd
                 channel.writeInbound(new Segment(PEER_B_PORT, PEER_A_PORT, 300L, iss + (mms - SEG_HDR_SIZE), ACK, 64_000));
-<<<<<<< HEAD
                 expectedCwnd += 305;
-=======
-                expectedCwnd += 306;
->>>>>>> 17976b68
                 assertEquals(expectedCwnd, tcb.cwnd());
 
                 // ACK 2nd SEG -> increase cwnd
@@ -3498,29 +3491,17 @@
 
                 // ACK 3rd SEG -> increase cwnd
                 channel.writeInbound(new Segment(PEER_B_PORT, PEER_A_PORT, 300L, iss + 3 * (mms - SEG_HDR_SIZE), ACK, 64_000));
-<<<<<<< HEAD
                 expectedCwnd += 273;
-=======
-                expectedCwnd += 274;
->>>>>>> 17976b68
                 assertEquals(expectedCwnd, tcb.cwnd());
 
                 // ACK 4th SEG -> increase cwnd
                 channel.writeInbound(new Segment(PEER_B_PORT, PEER_A_PORT, 300L, iss + 4 * (mms - SEG_HDR_SIZE), ACK, 64_000));
-<<<<<<< HEAD
                 expectedCwnd += 260;
-=======
-                expectedCwnd += 261;
->>>>>>> 17976b68
                 assertEquals(expectedCwnd, tcb.cwnd());
 
                 // ACK 5th SEG -> increase cwnd
                 channel.writeInbound(new Segment(PEER_B_PORT, PEER_A_PORT, 300L, iss + 5 * (mms - SEG_HDR_SIZE), ACK, 64_000));
-<<<<<<< HEAD
                 expectedCwnd += 249;
-=======
-                expectedCwnd += 250;
->>>>>>> 17976b68
                 assertEquals(expectedCwnd, tcb.cwnd());
             }
         }
