/*
 * Copyright (c) 2020-2023 Heiko Bornholdt and Kevin Röbert
 *
 * Permission is hereby granted, free of charge, to any person obtaining a copy
 * of this software and associated documentation files (the "Software"), to deal
 * in the Software without restriction, including without limitation the rights
 * to use, copy, modify, merge, publish, distribute, sublicense, and/or sell
 * copies of the Software, and to permit persons to whom the Software is
 * furnished to do so, subject to the following conditions:
 *
 * The above copyright notice and this permission notice shall be included in all
 * copies or substantial portions of the Software.
 *
 * THE SOFTWARE IS PROVIDED "AS IS", WITHOUT WARRANTY OF ANY KIND,
 * EXPRESS OR IMPLIED, INCLUDING BUT NOT LIMITED TO THE WARRANTIES OF
 * MERCHANTABILITY, FITNESS FOR A PARTICULAR PURPOSE AND NONINFRINGEMENT.
 * IN NO EVENT SHALL THE AUTHORS OR COPYRIGHT HOLDERS BE LIABLE FOR ANY CLAIM,
 * DAMAGES OR OTHER LIABILITY, WHETHER IN AN ACTION OF CONTRACT, TORT OR
 * OTHERWISE, ARISING FROM, OUT OF OR IN CONNECTION WITH THE SOFTWARE OR THE USE
 * OR OTHER DEALINGS IN THE SOFTWARE.
 */
package org.drasyl.handler.connection;

import io.netty.buffer.ByteBuf;
import io.netty.buffer.Unpooled;
import io.netty.channel.ChannelDuplexHandler;
import io.netty.channel.ChannelFutureListener;
import io.netty.channel.ChannelHandlerContext;
import io.netty.channel.ChannelPromise;
import io.netty.util.ReferenceCountUtil;
import io.netty.util.concurrent.Future;
import io.netty.util.concurrent.GenericFutureListener;
import io.netty.util.concurrent.PromiseNotifier;
import io.netty.util.concurrent.ScheduledFuture;
import org.drasyl.handler.connection.SegmentOption.SackOption;
import org.drasyl.handler.connection.SegmentOption.TimestampsOption;
import org.drasyl.util.logging.Logger;
import org.drasyl.util.logging.LoggerFactory;

import java.util.ArrayList;
import java.util.EnumMap;
import java.util.List;
import java.util.concurrent.atomic.AtomicBoolean;

import static java.lang.Boolean.FALSE;
import static java.util.Objects.requireNonNull;
import static java.util.concurrent.TimeUnit.MILLISECONDS;
import static org.drasyl.handler.connection.Segment.ACK;
import static org.drasyl.handler.connection.Segment.FIN;
import static org.drasyl.handler.connection.Segment.PSH;
import static org.drasyl.handler.connection.Segment.RST;
import static org.drasyl.handler.connection.Segment.SEG_HDR_SIZE;
import static org.drasyl.handler.connection.Segment.SYN;
import static org.drasyl.handler.connection.Segment.add;
import static org.drasyl.handler.connection.Segment.advanceSeq;
import static org.drasyl.handler.connection.Segment.greaterThan;
import static org.drasyl.handler.connection.Segment.greaterThanOrEqualTo;
import static org.drasyl.handler.connection.Segment.lessThan;
import static org.drasyl.handler.connection.Segment.lessThanOrEqualTo;
import static org.drasyl.handler.connection.Segment.sub;
import static org.drasyl.handler.connection.SegmentOption.MAXIMUM_SEGMENT_SIZE;
import static org.drasyl.handler.connection.SegmentOption.SACK;
import static org.drasyl.handler.connection.SegmentOption.TIMESTAMPS;
import static org.drasyl.handler.connection.State.CLOSED;
import static org.drasyl.handler.connection.State.CLOSE_WAIT;
import static org.drasyl.handler.connection.State.CLOSING;
import static org.drasyl.handler.connection.State.ESTABLISHED;
import static org.drasyl.handler.connection.State.FIN_WAIT_1;
import static org.drasyl.handler.connection.State.FIN_WAIT_2;
import static org.drasyl.handler.connection.State.LAST_ACK;
import static org.drasyl.handler.connection.State.LISTEN;
import static org.drasyl.handler.connection.State.SYN_RECEIVED;
import static org.drasyl.handler.connection.State.SYN_SENT;
import static org.drasyl.handler.connection.State.TIME_WAIT;
import static org.drasyl.handler.connection.TransmissionControlBlock.MAX_PORT;
import static org.drasyl.util.NumberUtil.max;
import static org.drasyl.util.NumberUtil.min;
import static org.drasyl.util.Preconditions.requireInRange;
<<<<<<< HEAD
import static org.drasyl.util.RandomUtil.randomInt;
=======
>>>>>>> 872a6790

/**
 * This handler provides reliable and ordered delivery of bytes between hosts. The protocol is
 * heavily inspired by the Transmission Control Protocol (TCP), but neither implement all features
 * nor it is compatible with it.
 * <p>
 * This handler mainly implements <a href="https://www.rfc-editor.org/rfc/rfc9293.html">RFC 9293
 * Transmission Control Protocol (TCP)</a>, but also includes TCP Timestamps Option and RTTM
 * Mechanism as described in <a href="https://www.rfc-editor.org/rfc/rfc7323">RFC 7323 TCP
 * Extensions for High Performance</a>. Furthermore, the congestion control algorithms slow start,
 * congestion avoidance, fast retransmit, and fast recovery as described in <a
 * href="https://www.rfc-editor.org/rfc/rfc5681#section-3.1">RFC 5681 TCP Congestion Control</a> are
 * implemented as well. The improvements presented in <a href="https://www.rfc-editor.org/rfc/rfc6582">RFC
 * 6582 The NewReno Modification to TCP's Fast Recovery Algorithm</a> and <a
 * href="https://www.rfc-editor.org/rfc/rfc3042">RFC 3042 Enhancing TCP's Loss Recovery Using
 * Limited Transmit</a> are added to the fast recovery algorithm.
 * <p>
 * The <a href="https://www.rfc-editor.org/rfc/rfc9293.html#nagle">Nagle algorithm</a> is used as
 * "Silly Window Syndrome" avoidance algorithm. To improve performance of recovering from multiple
 * losses, the <a href="https://www.rfc-editor.org/rfc/rfc2018">RFC 2018 TCP Selective
 * Acknowledgment Options</a> is used in conjunction with <a href=""></a>.
 * <p>
 * The handler can be configured to perform an active or passive OPEN process.
 */
@SuppressWarnings({
        "java:S125",
        "java:S128",
        "java:S131",
        "java:S138",
        "java:S1066",
        "java:S1142",
        "java:S1151",
        "java:S1192",
        "java:S1541",
        "java:S1845",
        "java:S1871",
        "java:S3626",
        "java:S3776",
        "java:S6541",
        "UnnecessaryReturnStatement",
        "IfStatementWithIdenticalBranches",
        "DuplicateBranchesInSwitch",
        "StatementWithEmptyBody",
        "ConstantValue"
})
public class ConnectionHandler extends ChannelDuplexHandler {
    private static final Logger LOG = LoggerFactory.getLogger(ConnectionHandler.class);
<<<<<<< HEAD
    private int localPort;
    private int remotePort;
    private final ConnectionConfig config;
    State state; // FIXME: move to tcb
=======
    private int requestedLocalPort;
    private int remotePort;
    private final ConnectionConfig config;
    State state; // FIXME: move to tcb?
>>>>>>> 872a6790
    TransmissionControlBlock tcb;
    ScheduledFuture<?> userTimer;
    ScheduledFuture<?> retransmissionTimer;
    ScheduledFuture<?> timeWaitTimer;
    ScheduledFuture<?> zeroWindowProber;
    private ChannelPromise establishedPromise;
    private boolean userCallReceiveAlreadyEnqueued;
    private boolean userCallCloseAlreadyEnqueued;
    private ChannelPromise closedPromise;
    private boolean readPending;
    private ChannelHandlerContext ctx;
    private ChannelPromise segmentizedFuture;
    private long segmentizedRemainingBytes;

    @SuppressWarnings("java:S107")
<<<<<<< HEAD
    ConnectionHandler(final int localPort,
=======
    ConnectionHandler(final int requestedLocalPort,
>>>>>>> 872a6790
                      final int remotePort,
                      final ConnectionConfig config,
                      final State state,
                      final TransmissionControlBlock tcb,
                      final ScheduledFuture<?> userTimer,
                      final ScheduledFuture<?> retransmissionTimer,
                      final ScheduledFuture<?> timeWaitTimer,
                      final ChannelPromise establishedPromise,
                      final boolean userCallReceiveAlreadyEnqueued,
                      final boolean userCallCloseAlreadyEnqueued,
                      final ChannelPromise closedPromise,
                      final ChannelHandlerContext ctx) {
<<<<<<< HEAD
        this.localPort = requireInRange(localPort, 0, MAX_PORT);
=======
        this.requestedLocalPort = requireInRange(requestedLocalPort, 0, MAX_PORT);
>>>>>>> 872a6790
        this.remotePort = requireInRange(remotePort, 0, MAX_PORT);
        this.config = requireNonNull(config);
        this.state = state;
        this.tcb = tcb;
        this.userTimer = userTimer;
        this.retransmissionTimer = retransmissionTimer;
        this.timeWaitTimer = timeWaitTimer;
        this.establishedPromise = establishedPromise;
        this.closedPromise = closedPromise;
        this.ctx = ctx;
        this.userCallReceiveAlreadyEnqueued = userCallReceiveAlreadyEnqueued;
        this.userCallCloseAlreadyEnqueued = userCallCloseAlreadyEnqueued;
    }

<<<<<<< HEAD
    public ConnectionHandler(final int localPort,
                             final int remotePort,
                             final ConnectionConfig config) {
        this(localPort, remotePort, config, null, null, null, null, null, null, null, null);
=======
    public ConnectionHandler(final int requestedLocalPort,
                             final int remotePort,
                             final ConnectionConfig config) {
        this(requestedLocalPort, remotePort, config, null, null, null, null, null, null, false, false, null, null);
>>>>>>> 872a6790
    }

    public ConnectionHandler(final int remotePort,
                             final ConnectionConfig config) {
<<<<<<< HEAD
        this(0, remotePort, config, null, null, null, null, null, null, null, null);
=======
        this(0, remotePort, config, null, null, null, null, null, null, false, false, null, null);
>>>>>>> 872a6790
    }

    public ConnectionHandler() {
        this(0, ConnectionConfig.DEFAULT);
    }

    @Override
    public String toString() {
        return "ConnectionHandler{" +
                "state=" + state +
                ", tcb=" + tcb +
                '}';
    }

    /*
     * Handler Events
     */

    @Override
    public void handlerAdded(final ChannelHandlerContext ctx) {
        this.ctx = ctx;
        if (ctx.channel().isActive()) {
            initHandler(ctx);
        }
    }

    @Override
    public void handlerRemoved(final ChannelHandlerContext ctx) {
        // release all resources/timers
        deleteTcb();
        cancelUserTimer(ctx);
        cancelRetransmissionTimer(ctx);
        cancelTimeWaitTimer(ctx);
        establishedPromise.tryFailure(new ConnectionClosingException());
        ctx.channel().closeFuture().addListener(new PromiseNotifier<>(false, closedPromise));
    }

    /*
     * Channel Signals
     */

    @Override
    public void close(final ChannelHandlerContext ctx,
                      final ChannelPromise promise) {
        userCallClose(ctx, promise);
    }

    @Override
    public void read(final ChannelHandlerContext ctx) {
        userCallReceive(ctx);
    }

    @Override
    public void write(final ChannelHandlerContext ctx,
                      final Object msg,
                      final ChannelPromise promise) {
        if (!(msg instanceof ByteBuf)) {
            ctx.write(msg, promise);
        }
        else {
            // interpret as SEND call
            final ByteBuf buf = (ByteBuf) msg;

            if (false) {
                if (buf.readableBytes() >= Integer.BYTES) {
                    buf.markReaderIndex();
                    // TunPacketCodec.MAGIC_NUMBER
                    if (buf.readInt() != 899_812_335) {
                        buf.resetReaderIndex();
                        userCallSend(ctx, buf, promise);
                    }
                    else {
                        String string = buf.toString();
                        LOG.error("Passthrough TUN byte buf `{}`", string);
                        ctx.write(buf, promise);
                        promise.addListener(new GenericFutureListener<Future<? super Void>>() {
                            @Override
                            public void operationComplete(Future<? super Void> future) throws Exception {
                                LOG.error("future for `{}`: {} ", string, future.isSuccess(), future.cause());
                            }
                        });
                    }
                }
                else {
                    userCallSend(ctx, buf, promise);
                }
            }
            else {
                userCallSend(ctx, buf, promise);
            }
        }
    }

    @Override
    public void flush(final ChannelHandlerContext ctx) {
        if (tcb != null) {
            tcb.pushAndSegmentizeData(ctx);
        }

        ctx.flush();
    }

    /*
     * Channel Events
     */

    @Override
    public void channelActive(final ChannelHandlerContext ctx) {
        initHandler(ctx);
        ctx.fireChannelActive();
    }

    @Override
    public void channelInactive(final ChannelHandlerContext ctx) {
        if (tcb != null) {
            tcb.sendBuffer().fail(new ConnectionClosingException());
            tcb.retransmissionQueue().release();
        }
        deleteTcb();
        ctx.fireChannelInactive();
    }

    @Override
    public void channelRead(final ChannelHandlerContext ctx, final Object msg) {
        ReferenceCountUtil.touch(msg, "channelRead");
        if (msg instanceof Segment) {
            segmentArrives(ctx, (Segment) msg);
        }
        else {
            ctx.fireChannelRead(msg);
        }
    }

    @Override
    public void channelReadComplete(final ChannelHandlerContext ctx) {
        if (tcb != null) {
            tcb.flush(ctx);
        }

        ctx.fireChannelReadComplete();
    }

    /*
     * User Calls
     */

    /**
     * OPEN call as described in <a href="https://www.rfc-editor.org/rfc/rfc9293.html#section-3.10.1">RFC
     * 9293, Section 3.10.1</a>.
     */
    void userCallOpen(final ChannelHandlerContext ctx) {
        assert ctx.executor().inEventLoop();
        LOG.trace("{} OPEN call received.", ctx.channel());

        switch (state) {
            case CLOSED:
                // RFC 9293: Create a new transmission control block (TCB) to hold connection state
                // RFC 9293: information.
                createTcb(ctx);

                // RFC 9293: Fill in local socket identifier, remote socket, Diffserv field,
                // RFC 9293: security/compartment, and user timeout information.
                // RFC 9293: Note that some parts of the remote socket may be unspecified in a
                // RFC 9293: passive OPEN and are to be filled in by the parameters of the incoming
                // RFC 9293: SYN segment. Verify the security and Diffserv value requested are
                // RFC 9293: allowed for this user, if not, return "error: Diffserv value not
                // RFC 9293: allowed" or "error: security/compartment not allowed".
                // (not applicable to us)

                if (!config.activeOpen()) {
                    // RFC 9293: If passive, enter the LISTEN state
                    LOG.trace("{} Handler is configured to perform passive OPEN process. Go to {} state and wait for remote peer to initiate OPEN process.", ctx.channel(), LISTEN);
                    changeState(ctx, LISTEN);

<<<<<<< HEAD
                    tcb.localPort(localPort);
                    tcb.ensureLocalPortIsSelected();
=======
                    tcb.ensureLocalPortIsSelected(requestedLocalPort);
>>>>>>> 872a6790

                    // RFC 9293: and return.
                    return;
                }
                else {
                    LOG.trace("{} Handler is configured to perform active OPEN process. ChannelActive event acts as implicit OPEN call.", ctx.channel());

<<<<<<< HEAD
                    tcb.ensureLocalPortIsSelected();
=======
                    tcb.ensureLocalPortIsSelected(requestedLocalPort);
>>>>>>> 872a6790
                    tcb.remotePort(remotePort);

                    // RFC 9293: If active and the remote socket is unspecified, return "error: remote
                    // RFC 9293: socket unspecified";
                    // (not applicable to us)

                    // RFC 9293: if active and the remote socket is specified, issue a SYN segment.
                    // RFC 9293: An initial send sequence number (ISS) is selected.
                    tcb.selectIss();

                    // RFC 9293: A SYN segment of the form <SEQ=ISS><CTL=SYN> is sent.
                    // RFC 7323: Send a <SYN> segment of the form:
                    // RFC 7323: <SEQ=ISS><CTL=SYN><TSval=Snd.TSclock>
                    // (timestamps option is automatically added by formSegment)
                    final Segment seg = formSegment(ctx, tcb.iss(), SYN);
                    LOG.trace("{} Initiate OPEN process by sending `{}`.", ctx.channel(), seg);
                    tcb.sendAndFlush(ctx, seg);

                    // RFC 9293: Set SND.UNA to ISS, SND.NXT to ISS+1,
                    tcb.initSndUnaSndNxt();

                    // RFC 9293: enter SYN-SENT state,
                    changeState(ctx, SYN_SENT);

                    // RFC 9293: and return.
                    return;

                    // RFC 9293: If the caller does not have access to the local socket specified,
                    // RFC 9293: return "error: connection illegal for this process". If there is no
                    // RFC 9293: room to create a new connection, return "error: insufficient
                    // RFC 9293: resources".
                    // (not applicable to us)
                }

            case LISTEN:
                // RFC 9293: If the OPEN call is active and the remote socket is specified, then
                // RFC 9293: change the connection from passive to active,
                LOG.trace("{} Handler is configured to perform passive OPEN process. Got OPEN call. Switch to active OPEN.", ctx.channel(), LISTEN);

                // RFC 9293: select an ISS.
                tcb.selectIss();

                // RFC 9293: Send a SYN segment,
                final Segment seg = formSegment(ctx, tcb.iss(), SYN);
                LOG.trace("{} Initiate OPEN process by sending `{}`.", ctx.channel(), seg);
                tcb.sendAndFlush(ctx, seg);

                // RFC 9293: set SND.UNA to ISS, SND.NXT to ISS+1.
                tcb.initSndUnaSndNxt();

                // RFC 9293: Enter SYN-SENT state.
                changeState(ctx, SYN_SENT);

                // RFC 9293: Data associated with SEND may be sent with SYN segment or queued for
                // RFC 9293: transmission after entering ESTABLISHED state. The urgent bit if
                // RFC 9293: requested in the command must be sent with the data segments sent as a
                // RFC 9293: result of this command. If there is no room to queue the request,
                // RFC 9293: respond with "error: insufficient resources". If the remote socket was
                // RFC 9293: not specified, then return "error: remote socket unspecified".
                // (not applicable to us)
                return;

            case SYN_SENT:
            case SYN_RECEIVED:
            case ESTABLISHED:
            case FIN_WAIT_1:
            case FIN_WAIT_2:
            case CLOSE_WAIT:
            case CLOSING:
            case LAST_ACK:
            case TIME_WAIT:
                // RFC 9293: Return "error: connection already exists".
                throw new ConnectionAlreadyExistsException();
        }
    }

    /**
     * SEND call as described in <a href="https://www.rfc-editor.org/rfc/rfc9293.html#section-3.10.2">RFC
     * 9293, Section 3.10.2</a>.
     */
    private void userCallSend(final ChannelHandlerContext ctx,
                              final ByteBuf data,
                              final ChannelPromise promise) {
        LOG.trace("{} SEND call received.", ctx.channel());

        switch (state) {
            case CLOSED:
                // RFC 9293: If the user does not have access to such a connection, then return
                // RFC 9293: "error: connection illegal for this process".
                // (not applicable to us)

                // RFC 9293: Otherwise, return "error: connection does not exist".
                LOG.trace("{} Connection is already closed. Reject data `{}`.", ctx.channel(), data);
                promise.tryFailure(new ConnectionDoesNotExistException());
                ReferenceCountUtil.safeRelease(data);
                break;

            case LISTEN:
                // RFC 9293: If the remote socket is specified, then change the connection from
                // RFC 9293: passive to active,
                LOG.trace("{} SEND user wall was requested while we're in passive OPEN mode. Switch to active OPEN mode, initiate OPEN process, and enqueue data `{}` for transmission after connection has been established.", ctx.channel(), data);

                // RFC 9293: select an ISS.
                tcb.selectIss();

                // RFC 9293: Send a SYN segment,
                // RFC 7323: Send a SYN segment containing the options: <TSval=Snd.TSclock>.
                // (timestamps option is automatically added by formSegment)
                final Segment seg = formSegment(ctx, tcb.iss(), SYN);
                LOG.trace("{} Initiate OPEN process by sending `{}`.", ctx.channel(), seg);
                tcb.send(ctx, seg);

                // RFC 9293: set SND.UNA to ISS, SND.NXT to ISS+1.
                tcb.initSndUnaSndNxt();

                // RFC 9293: Enter SYN-SENT state.
                changeState(ctx, SYN_SENT);

                // RFC 9293: Data associated with SEND may be sent with SYN segment or queued for
                // RFC 9293: transmission after entering ESTABLISHED state.
                tcb.enqueueData(data, promise);

                tcb.flush(ctx);

                // RFC 9293: The urgent bit if requested in the command must be sent with the data
                // RFC 9293: segments sent as a result of this command.
                // (URG not supported! It is only kept by TCP for legacy reasons, see SHLD-13)

                // RFC 9293: If there is no room to queue the request, respond with "error:
                // RFC 9293: insufficient resources". If the remote socket was not specified, then
                // RFC 9293: return "error: remote socket unspecified".
                // (not applicable to us)
                break;

            case SYN_SENT:
            case SYN_RECEIVED:
                // RFC 9293: Queue the data for transmission after entering ESTABLISHED state.
                LOG.trace("{} Queue data `{}` for transmission after entering ESTABLISHED state.", ctx.channel(), data);
                tcb.enqueueData(data, promise);

                // RFC 9293: If no space to queue, respond with "error: insufficient resources".
                // (not applicable to us)
                break;

            case ESTABLISHED:
            case CLOSE_WAIT:
                // RFC 9293: Segmentize the buffer and send it with a piggybacked acknowledgment
                // RFC 9293: (acknowledgment value = RCV.NXT).
                // RFC 7323: If the Snd.TS.OK flag is set, then include the TCP Timestamps option
                // RFC 7323: <TSval=Snd.TSclock,TSecr=TS.Recent> in each data segment.
                // (timestamps option is automatically added by formSegment)
                LOG.trace("{} Connection is established. Enqueue data `{}` for transmission.", ctx.channel(), data);
                tcb.enqueueData(data, promise);
                tcb.writeEnqueuedData(ctx);

                // RFC 9293: If there is insufficient space to remember this buffer, simply return
                // RFC 9293: "error: insufficient resources".
                // (not applicable to us)
                break;

            case FIN_WAIT_1:
            case FIN_WAIT_2:
            case CLOSING:
            case LAST_ACK:
            case TIME_WAIT:
                // RFC 9293: Return "error: connection closing" and do not service request.
                LOG.trace("{} Connection is in process of being closed. Reject data `{}`.", ctx.channel(), data);
                promise.tryFailure(new ConnectionClosingException());
                ReferenceCountUtil.safeRelease(data);
                break;
        }
    }

    /**
     * RECEIVE call as described in <a href="https://www.rfc-editor.org/rfc/rfc9293.html#section-3.10.3">RFC
     * 9293, Section 3.10.3</a>.
     */
    @SuppressWarnings("java:S128")
    private void userCallReceive(final ChannelHandlerContext ctx) {
        try {
            switch (state) {
                case CLOSED:
                    assert tcb == null;
                    // RFC 9293: If the user does not have access to such a connection, return
                    // RFC 9293: "error: connection illegal for this process".
                    // RFC 9293: Otherwise, return "error: connection does not exist".
                    // (not applicable to us)
                    break;

                case LISTEN:
                case SYN_SENT:
                case SYN_RECEIVED:
                    // RFC 9293: Queue for processing after entering ESTABLISHED state.
                    if (!userCallReceiveAlreadyEnqueued) {
                        userCallReceiveAlreadyEnqueued = true;
                        establishedPromise.addListener((ChannelFutureListener) future -> {
                            if (future.isSuccess()) {
                                userCallReceive(ctx);
                            }
                        });
                    }

                    // RFC 9293: If there is no room to queue this request, respond with "error:
                    // RFC 9293: insufficient resources".
                    // (not applicable to us)
                    break;

                case ESTABLISHED:
                case FIN_WAIT_1:
                case FIN_WAIT_2:
                    // RFC 9293: If insufficient incoming segments are queued to satisfy the
                    // RFC 9293: request, queue the request.
                    if (!tcb.receiveBuffer().isReadable()) {
                        readPending = true;
                        break;
                    }
                    readPending = false;

                    // RFC 9293: If there is no queue space to remember the RECEIVE, respond with
                    // RFC 9293: "error: insufficient resources".
                    // (not applicable to us)

                    // RFC 9293: Reassemble queued incoming segments into receive buffer and return
                    // RFC 9293: to user.
                    tcb.receiveBuffer().fireRead(ctx, tcb);

                    // RFC 9293: Mark "push seen" (PUSH) if this is the case.
                    // (not applicable to us)

                    // RFC 9293: If RCV.UP is in advance of the data currently being passed to the
                    // RFC 9293: user, notify the user of the presence of urgent data.
                    // (URG not supported! It is only kept by TCP for legacy reasons, see SHLD-13)

                    // RFC 9293: When the TCP endpoint takes responsibility for delivering data to
                    // RFC 9293: the user, that fact must be communicated to the sender via an
                    // RFC 9293: acknowledgment. The formation of such an acknowledgment is
                    // RFC 9293: described below in the discussion of processing an incoming
                    // RFC 9293: segment.
                    // (ACK is generated on channelReadComplete)
                    break;

                case CLOSE_WAIT:
                    // RFC 9293: Since the remote side has already sent FIN, RECEIVEs must be
                    // RFC 9293: satisfied by data already on hand, but not yet delivered to the
                    // RFC 9293: user.
                    if (!tcb.receiveBuffer().isReadable()) {
                        // RFC 9293: If no text is awaiting delivery, the RECEIVE will get an
                        // RFC 9293: "error: connection closing" response.
                        // (not applicable to us)
                    }
                    else {
                        // RFC 9293: Otherwise, any remaining data can be used to satisfy the
                        // RFC 9293: RECEIVE.
                        tcb.receiveBuffer().fireRead(ctx, tcb);
                    }
                    break;

                case CLOSING:
                case LAST_ACK:
                case TIME_WAIT:
                    // RFC 9293: Return "error: connection closing".
                    // (not applicable to us)
            }
        }
        finally {
            // pass read further down the channel
            ctx.read();
        }
    }

    /**
     * CLOSE call as described in <a href="https://www.rfc-editor.org/rfc/rfc9293.html#section-3.10.4">RFC
     * 9293, Section 3.10.4</a>.
     */
    @SuppressWarnings("java:S128")
    private void userCallClose(final ChannelHandlerContext ctx,
                               final ChannelPromise promise) {
        LOG.trace("{} CLOSE call received.", ctx.channel(), state);

        switch (state) {
            case CLOSED:
                // RFC 9293: If the user does not have access to such a connection, return
                // RFC 9293: "error: connection illegal for this process".
                // (not applicable to us)

                // RFC 9293: Otherwise, return "error: connection does not exist".
                // (not applicable to us. We instead are start listening to the initial close
                // request result)
                closedPromise.addListener(new PromiseNotifier<>(promise));
                return;

            case LISTEN:
                // RFC 9293: Any outstanding RECEIVEs are returned with "error: closing" responses.
                // (not applicable to us)

                // RFC 9293: Delete TCB,
                deleteTcb();

                // RFC 9293: enter CLOSED state,
                changeState(ctx, CLOSED);
                closedPromise.addListener(new PromiseNotifier<>(promise));

                // RFC 9293: and return.
                return;

            case SYN_SENT:
                // RFC 9293: Delete the TCB
                // RFC 9293: and return "error: closing" responses to any queued SENDs,
                tcb.sendBuffer().fail(new ConnectionClosingException());
                tcb.retransmissionQueue().release();
                // RFC 9293: or RECEIVEs.
                // (not applicable to us)
                // (deleteTcb must be called last)
                deleteTcb();

                // enter CLOSED state
                changeState(ctx, CLOSED);
                closedPromise.addListener(new PromiseNotifier<>(promise));

                break;

            case SYN_RECEIVED:
                if (tcb.sendBuffer().isEmpty()) {
                    // RFC 9293: If no SENDs have been issued and there is no pending data to send,
                    // RFC 9293: then form a FIN segment and send it,
                    final Segment seg = formSegment(ctx, tcb.sndNxt(), tcb.rcvNxt(), (byte) (FIN | ACK));
                    LOG.trace("{} Abort handshake by sending `{}`.", ctx.channel(), seg);
                    tcb.sendAndFlush(ctx, seg);

                    // RFC 9293: and enter FIN-WAIT-1 state;
                    changeState(ctx, FIN_WAIT_1);

                    closedPromise.addListener(new PromiseNotifier<>(promise));
                }
                else {
                    // RFC 9293: otherwise, queue for processing after entering ESTABLISHED state.
                    if (!userCallCloseAlreadyEnqueued) {
                        userCallCloseAlreadyEnqueued = true;
                        establishedPromise.addListener((ChannelFutureListener) future -> {
                            if (future.isSuccess()) {
                                userCallClose(ctx, promise);
                            }
                        });
                    }
                }
                break;

            case ESTABLISHED:
                // RFC 9293: Queue this until all preceding SENDs have been segmentized,
                precedingSendsHaveBeenSegmentized(ctx).addListener((ChannelFutureListener) future -> {
                    if (future.isSuccess()) {
                        // RFC 9293: then form a FIN segment and send it.
                        final Segment seg = formSegment(ctx, tcb.sndNxt(), tcb.rcvNxt(), (byte) (FIN | ACK));
                        LOG.trace("{} Initiate CLOSE sequence by sending `{}`.", ctx.channel(), seg);
                        tcb.sendAndFlush(ctx, seg);

                        // RFC 9293: In any case, enter FIN-WAIT-1 state.
                        changeState(ctx, FIN_WAIT_1);
                    }
                });

                closedPromise.addListener(new PromiseNotifier<>(promise));
                break;

            case FIN_WAIT_1:
            case FIN_WAIT_2:
                // RFC 9293: Strictly speaking, this is an error and should receive an
                // RFC 9293: "error: connection closing" response.
                // RFC 9293: An "ok" response would be acceptable, too, as long as a second FIN is
                // RFC 9293: not emitted (the first FIN may be retransmitted, though).
                promise.tryFailure(new ConnectionClosingException());

            case CLOSE_WAIT:
                // RFC 9293: Queue this request until all preceding SENDs have been segmentized;
                precedingSendsHaveBeenSegmentized(ctx).addListener((ChannelFutureListener) future -> {
                    if (future.isSuccess()) {
                        // RFC 9293: then send a FIN segment,
                        final Segment seg = formSegment(ctx, tcb.sndNxt(), tcb.rcvNxt(), (byte) (FIN | ACK));
                        tcb.sendAndFlush(ctx, seg);

                        // RFC 9293: enter LAST-ACK state.
                        changeState(ctx, LAST_ACK);
                    }
                });

                closedPromise.addListener(new PromiseNotifier<>(promise));
                break;

            case CLOSING:
            case LAST_ACK:
            case TIME_WAIT:
                // RFC 9293: Respond with "error: connection closing".
                promise.tryFailure(new ConnectionClosingException());
        }
    }

    private ChannelPromise precedingSendsHaveBeenSegmentized(final ChannelHandlerContext ctx) {
        assert segmentizedFuture == null;
        segmentizedRemainingBytes = tcb.sendBuffer().length();
        final ChannelPromise toReturn = ctx.newPromise();
        segmentizedFuture = toReturn;
        if (segmentizedRemainingBytes == 0) {
            // no preceding SENDs, complete future immediately
            segmentizedFuture.setSuccess();
        }
        segmentizedFuture.addListener((ChannelFutureListener) future -> {
            segmentizedFuture = null;
            segmentizedRemainingBytes = 0;
        });
        return toReturn;
    }

    /**
     * ABORT call as described in <a
     * href="https://www.rfc-editor.org/rfc/rfc9293.html#section-3.10.5">RFC 9293, Section
     * 3.10.5</a>.
     */
    @SuppressWarnings("java:S128")
    public void userCallAbort() {
        assert ctx == null || ctx.executor().inEventLoop();
        LOG.trace("{} ABORT call received.", ctx != null ? ctx.channel() : "[NOCHANNEL]", state);

        switch (state) {
            case CLOSED:
                // RFC 9293: If the user should not have access to such a connection, return "error:
                // RFC 9293: connection illegal for this process".
                // (not applicable to us)

                // RFC 9293: Otherwise, return "error: connection does not exist".
                throw new ConnectionDoesNotExistException();

            case LISTEN:
                // RFC 9293: Any outstanding RECEIVEs should be returned with "error: connection
                // RFC 9293: reset" responses.
                // (not applicable to us)

                // RFC 9293: Delete TCB,
                deleteTcb();

                // RFC 9293: enter CLOSED state,
                changeState(ctx, CLOSED);

                // RFC 9293: and return.
                return;

            case SYN_SENT:
                // RFC 9293: All queued SENDs
                tcb.sendBuffer().fail(new ConnectionResetException());
                // RFC 9293: and RECEIVEs should be given "connection reset" notification.
                // (not applicable to us)

                // RFC 9293: Delete the TCB,
                deleteTcb();

                // RFC 9293: enter CLOSED state,
                changeState(ctx, CLOSED);

                // RFC 9293: and return.
                return;

            case SYN_RECEIVED:
            case ESTABLISHED:
            case FIN_WAIT_1:
            case FIN_WAIT_2:
            case CLOSE_WAIT:
                // RFC 9293: Send a reset segment:
                // RFC 9293: <SEQ=SND.NXT><CTL=RST>
                final Segment seg = formSegment(ctx, tcb.sndNxt(), RST);

                // RFC 9293: All queued SENDs
                tcb.sendBuffer().fail(new ConnectionResetException());
                // RFC 9293: and RECEIVEs should be given "connection reset" notification;
                // (not applicable to us)

                // RFC 9293: all segments queued for transmission (except for the RST
                // RFC 9293: formed above) or retransmission should be flushed.
                tcb.retransmissionQueue().release();
                // (RST send must be called after flush)
                tcb.sendAndFlush(ctx, seg);

                // RFC 9293: Delete the TCB,
                deleteTcb();

                // RFC 9293: enter CLOSED state,
                changeState(ctx, CLOSED);

                // RFC 9293: and return.
                return;

            case CLOSING:
            case LAST_ACK:
            case TIME_WAIT:
                // RFC 9293: Respond with "ok" and delete the TCB,
                deleteTcb();

                // RFC 9293: enter CLOSED state,
                changeState(ctx, CLOSED);

                // RFC 9293: and return.
                return;
        }
    }

    /**
     * STATUS call as described in <a href="https://www.rfc-editor.org/rfc/rfc9293.html#section-3.10.6">RFC
     * 9293, Section 3.10.6</a>.
     */
    public ConnectionHandshakeStatus userCallStatus() {
        LOG.trace("{} STATUS call received.", ctx != null ? ctx.channel() : "[NOCHANNEL]", state);

        switch (state) {
            case CLOSED:
                // RFC 9293: If the user should not have access to such a connection, return
                // RFC 9293: "error: connection illegal for this process".
                // (not applicable to us)

                // RFC 9293: Otherwise, return "error: connection does not exist".
                throw new ConnectionDoesNotExistException();

            case LISTEN:
            case SYN_SENT:
            case SYN_RECEIVED:
            case ESTABLISHED:
            case FIN_WAIT_1:
            case FIN_WAIT_2:
            case CLOSE_WAIT:
            case CLOSING:
            case LAST_ACK:
            case TIME_WAIT:
                // RFC 9293: Return state and the TCB pointer.
                return new ConnectionHandshakeStatus(state, tcb);
        }

        // unreachable statement
        return null;
    }

    /*
     * Helper Methods
     */

    private void createTcb(final ChannelHandlerContext ctx) {
        assert tcb == null;
        tcb = config.tcbSupplier().apply(config, ctx.channel());
        LOG.trace("{} TCB created: {}", ctx.channel(), tcb);
    }

    void deleteTcb() {
        if (tcb != null) {
            LOG.trace("{} TCB deleted: {}", ctx.channel(), tcb);
            tcb.delete();
            tcb = null;
        }
    }

    void changeState(final ChannelHandlerContext ctx, final State newState) {
        LOG.trace("{} Change to {} state.", ctx.channel(), newState);
        assert state != newState : "Illegal state change from " + state + " to " + newState;
        state = newState;

        switch (newState) {
            case SYN_SENT:
            case SYN_RECEIVED:
                // do not inform user immediately, ensure that current execution is completed first
                ctx.executor().execute(() -> ctx.fireUserEventTriggered(new ConnectionHandshakeIssued()));
                break;

            case ESTABLISHED:
                ctx.executor().execute(() -> {
                    // do not execute any queued operations immediately, ensure that current execution is completed first
                    establishedPromise.setSuccess();

                    tcb.writeEnqueuedData(ctx);

                    // do not inform user immediately, ensure that current execution is completed first
                    ctx.fireUserEventTriggered(new ConnectionHandshakeCompleted());
                });
                break;

            case CLOSE_WAIT:
                cancelTimeWaitTimer(ctx);
                break;

            case CLOSED:
                cancelUserTimer(ctx);
                cancelRetransmissionTimer(ctx);
                cancelTimeWaitTimer(ctx);
                ctx.close(closedPromise);
                break;
        }
    }

    private void initHandler(final ChannelHandlerContext ctx) {
        if (state == null) {
            assert tcb == null;
            state = CLOSED;
            establishedPromise = ctx.newPromise();
            closedPromise = ctx.newPromise();
            userCallOpen(ctx);
        }
    }

    /**
     * SEGMENT ARRIVES event as described in <a href="https://www.rfc-editor.org/rfc/rfc9293.html#section-3.10.7">RFC
     * 9293, Section 3.10.7</a>.
     */
    private void segmentArrives(final ChannelHandlerContext ctx,
                                final Segment seg) {
        ReferenceCountUtil.touch(seg, "segmentArrives");
        LOG.trace("{} Read `{}`.", ctx.channel(), seg);

        try {
            switch (state) {
                case CLOSED:
                    // RFC 9293: If the state is CLOSED (i.e., TCB does not exist), then
                    assert tcb == null;
                    segmentArrivesOnClosedState(ctx, seg);
                    break;

                case LISTEN:
                    // RFC 9293: If the state is LISTEN, then
                    segmentArrivesOnListenState(ctx, seg);
                    break;

                case SYN_SENT:
                    // RFC 9293: If the state is SYN-SENT, then
                    segmentArrivesOnSynSentState(ctx, seg);
                    break;

                default:
                    // RFC 9293: Otherwise,
                    segmentArrivesOnOtherStates(ctx, seg);
            }
        }
        finally {
            ReferenceCountUtil.touch(seg, "ReliableConnectionHandler release " + seg.toString());
            seg.release();
        }
    }

    private void segmentArrivesOnClosedState(final ChannelHandlerContext ctx,
                                             final Segment seg) {
        ReferenceCountUtil.touch(seg, "segmentArrivesOnClosedState");
        // RFC 9293: all data in the incoming segment is discarded.
        // (this is handled by handler's auto release of all arrived segments)

        // RFC 9293: An incoming segment containing a RST is discarded.
        if (seg.isRst()) {
            return;
        }

        // RFC 9293: An incoming segment not containing a RST causes a RST to be sent in response.
        // RFC 9293: The acknowledgment and sequence field values are selected to make the reset
        // RFC 9293: sequence acceptable to the TCP endpoint that sent the offending segment.

        final Segment response;
        if (!seg.isAck()) {
            // RFC 9293: If the ACK bit is off, sequence number zero is used,
            // RFC 9293: <SEQ=0><ACK=SEG.SEQ+SEG.LEN><CTL=RST,ACK>
            response = formSegment(ctx, seg.dstPort(), seg.srcPort(), 0, add(seg.seq(), seg.len()), (byte) (RST | ACK));
        }
        else {
            // RFC 9293: If the ACK bit is on,
            // RFC 9293: <SEQ=SEG.ACK><CTL=RST>
            response = formSegment(ctx, seg.dstPort(), seg.srcPort(), seg.ack(), RST);
        }
        LOG.trace("{} As we're already on CLOSED state, this channel is going to be removed soon. Reset remote peer `{}`.", ctx.channel(), response);
        ctx.writeAndFlush(response);

        // RFC 9293: Return.
        return;
    }

    private void segmentArrivesOnListenState(final ChannelHandlerContext ctx,
                                             final Segment seg) {
        ReferenceCountUtil.touch(seg, "segmentArrivesOnListenState");

        // RFC 9293: First, check for a RST:
        if (seg.isRst()) {
            // RFC 9293: An incoming RST segment could not be valid since it could not have been
            // RFC 9293: sent in response to anything sent by this incarnation of the connection. An
            // RFC 9293: incoming RST should be ignored. Return.
            return;
        }

        // RFC 9293: Second, check for an ACK:
        if (seg.isAck()) {
            // RFC 9293: Any acknowledgment is bad if it arrives on a connection still in the LISTEN
            // RFC 9293: state. An acceptable reset segment should be formed for any arriving
            // RFC 9293: ACK-bearing segment. The RST should be formatted as follows:
            // RFC 9293: <SEQ=SEG.ACK><CTL=RST>
            final Segment response = formSegment(ctx, seg.dstPort(), seg.srcPort(), seg.ack(), RST);
            LOG.trace("{} We are on a state were we have never sent anything that must be ACKnowledged. Send RST `{}`.", ctx.channel(), response);
            ctx.writeAndFlush(response);

            // RFC 9293: Return.
            return;
        }

        // RFC 9293: Third, check for a SYN:
        if (seg.isSyn()) {
            // RFC 9293: If the SYN bit is set, check the security. If the security/compartment on
            // RFC 9293: the incoming segment does not exactly match the security/compartment in
            // RFC 9293: the TCB, then send a reset and return.
            // RFC 9293: <SEQ=0><ACK=SEG.SEQ+SEG.LEN><CTL=RST,ACK>
            // (not applicable to us)

            LOG.trace("{} Remote peer initiates handshake by sending a SYN `{}` to us.", ctx.channel(), seg);

            tcb.remotePort(seg.srcPort());

            if (config.timestamps()) {
                // RFC 7323: Check for a TSopt option;
                final TimestampsOption tsOpt = (TimestampsOption) seg.options().get(TIMESTAMPS);
                if (tsOpt != null) {
                    LOG.trace("{} RTT measurement: < {}", ctx.channel(), tsOpt);
                    final long segTsVal = tsOpt.tsVal;
                    LOG.trace("{} RTT measurement: Set TS.Recent to SEG.TSval and turn on Snd.TS.OK.", ctx.channel(), segTsVal);

                    // RFC 7323: if one is found, save SEG.TSval in the variable TS.Recent
                    tcb.tsRecent(ctx, segTsVal);

                    // RFC 7323: and turn on the Snd.TS.OK bit in the connection control block
                    tcb.turnOnSndTsOk();
                }
            }

            // RFC 9293: Set RCV.NXT to SEG.SEQ+1, IRS is set to SEG.SEQ,
            tcb.rcvNxt(advanceSeq(seg.seq(), seg.len()));
            tcb.irs(seg.seq());

            // RFC 9293: and any other control or text should be queued for processing later.
            // (not applicable to us, as we do not implement T/TCP or TCP Fast Open)
            final boolean anyOtherControlOrText = !seg.isOnlySyn() && seg.content().isReadable();
            assert !anyOtherControlOrText : "not supported (yet)";

            LOG.trace("{} TCB synchronized: {}", ctx.channel(), tcb);

            // RFC 9293: TCP endpoints MUST implement [...] receiving the MSS Option (MUST-14).
            final Integer mss = (Integer) seg.options().get(MAXIMUM_SEGMENT_SIZE);
            if (mss != null) {
                LOG.trace("{} Remote peer sent MSS {}. Set SendMSS to {}.", ctx.channel(), mss, tcb.sendMss(), tcb.sendMss());
                tcb.sendMss(mss);
            }

            // RFC 9293: ISS should be selected
            tcb.selectIss();

            // RFC 9293: and a SYN segment sent of the form:
            // RFC 9293: <SEQ=ISS><ACK=RCV.NXT><CTL=SYN,ACK>
            final Segment response = formSegment(ctx, tcb.iss(), tcb.rcvNxt(), (byte) (SYN | ACK));

            if (config.timestamps()) {
                // RFC 7323: If the Snd.TS.OK bit is on, include a TSopt
                // RFC 7323: <TSval=Snd.TSclock,TSecr=TS.Recent> in this segment.
                // (timestamps option is automatically added by formSegment)
                LOG.trace("{} RTT measurement: Include TSopt to segment and set Last.ACK.sent to RCV.NXT.", ctx.channel());

                // RFC 7323: Last.ACK.sent is set to RCV.NXT.
                tcb.lastAckSent(ctx, tcb.rcvNxt());
            }

            LOG.trace("{} ACKnowledge the received segment and send our SYN `{}`.", ctx.channel(), response);
            tcb.send(ctx, response);

            // RFC 9293: SND.NXT is set to ISS+1 and SND.UNA to ISS.
            tcb.initSndUnaSndNxt();

            // RFC 9293: The connection state should be changed to SYN-RECEIVED.
            changeState(ctx, SYN_RECEIVED);

            // RFC 9293: Note that any other incoming control or data (combined with SYN) will be
            // RFC 9293: processed in the SYN-RECEIVED state, but processing of SYN and ACK should
            // RFC 9293: not be repeated. If the listen was not fully specified (i.e., the remote
            // RFC 9293: socket was not fully specified), then the unspecified fields should be
            // RFC 9293: filled in now.

            return;
        }

        // RFC 9293: Fourth, other data or control:
        // RFC 9293: This should not be reached.
        // RFC 9293: Drop the segment
        // (this is handled by handler's auto release of all arrived segments)

        // RFC 9293: and return. Any other control or data-bearing segment (not containing SYN) must
        // RFC 9293: have an ACK and thus would have been discarded by the ACK processing in the
        // RFC 9293: second step, unless it was first discarded by RST checking in the first step.
        return;
    }

    @SuppressWarnings("java:S3776")
    private void segmentArrivesOnSynSentState(final ChannelHandlerContext ctx,
                                              final Segment seg) {
        ReferenceCountUtil.touch(seg, "segmentArrivesOnSynSentState");

        // RFC 9293: First, check the ACK bit:
        if (seg.isAck()) {
            // RFC 9293: If the ACK bit is set,
            if (lessThanOrEqualTo(seg.ack(), tcb.iss()) || greaterThan(seg.ack(), tcb.sndNxt())) {
                // RFC 9293: If SEG.ACK =< ISS or SEG.ACK > SND.NXT, send a reset (unless the RST
                // RFC 9293: bit is set, if so drop the segment and return)
                LOG.trace("{} We got an ACK `{}` for an SEG we never sent. Seems like remote peer is synchronized to another connection.", ctx.channel(), seg);
                if (seg.isRst()) {
                    LOG.trace("{} As the RST bit is set. It doesn't matter as we will reset or connection now.", ctx.channel(), state);
                }
                else {
                    final Segment response = formSegment(ctx, seg.ack(), RST);
                    LOG.trace("{} Inform remote peer about the desynchronization state by sending an `{}` and dropping the inbound SEG.", ctx.channel(), response);
                    tcb.send(ctx, response);
                }

                // RFC 9293: and discard the segment.
                // (this is handled by handler's auto release of all arrived segments)
                // RFC 9293: Return.
                return;
            }
        }

        // RFC 9293: Second, check the RST bit:
        if (seg.isRst()) {
            // RFC 9293: If the RST bit is set,

            // RFC 9293: A potential blind reset attack is described in RFC 5961 [9]. The
            // RFC 9293: mitigation described in that document has specific applicability explained
            // RFC 9293: therein, and is not a substitute for cryptographic protection (e.g., IPsec
            // RFC 9293: or TCP-AO). A TCP implementation that supports the mitigation described in
            // RFC 9293: RFC 5961 SHOULD first check that the sequence number exactly matches
            // RFC 9293: RCV.NXT prior to executing the action in the next paragraph.
            if (seg.seq() != tcb.rcvNxt()) {
                LOG.trace("{} SEG `{}` has an unexpected SEQ. Blind reset attack!? Discard SEQ!", ctx.channel(), seg);
                return;
            }

            // RFC 9293: If the ACK was acceptable,
            if (seg.isAck() && lessThan(tcb.sndUna(), seg.ack()) && lessThanOrEqualTo(seg.ack(), tcb.sndNxt())) {
                LOG.trace("{} SEG `{}` is an acceptable ACK. Inform user, drop segment, enter CLOSED state.", ctx.channel(), seg);

                // RFC 9293: then signal to the user "error: connection reset",
                ctx.fireExceptionCaught(new ConnectionResetException());

                // RFC 9293: drop the segment,
                // (this is handled by handler's auto release of all arrived segments)

                // RFC 9293: enter CLOSED state,
                changeState(ctx, CLOSED);

                // RFC 9293: delete TCB,
                deleteTcb();

                // RFC 9293: and return.
                return;
            }
            else {
                // RFC 9293: Otherwise (no ACK), drop the segment
                LOG.trace("{} SEG `{}` is not an acceptable ACK. Drop it.", ctx.channel(), seg);

                // RFC 9293: and return.
                return;
            }
        }

        // RFC 9293: Third, check the security:
        // RFC 9293: If the security/compartment in the segment does not exactly match the
        // RFC 9293: security/compartment in the TCB, send a reset:
        // RFC 9293: If there is an ACK,
        // RFC 9293: <SEQ=SEG.ACK><CTL=RST>
        // RFC 9293: Otherwise,
        // RFC 9293: <SEQ=0><ACK=SEG.SEQ+SEG.LEN><CTL=RST,ACK>
        // RFC 9293: If a reset was sent, discard the segment and return.
        // (not applicable to us)

        // RFC 9293: Fourth, check the SYN bit:
        // RFC 9293: This step should be reached only if the ACK is ok, or there is no ACK, and the
        // RFC 9293: segment did not contain a RST.
        if (seg.isSyn()) {
            // RFC 9293: If the SYN bit is on and the security/compartment is acceptable,
            // RFC 9293: then RCV.NXT is set to SEG.SEQ+1, IRS is set to SEG.SEQ.
            tcb.rcvNxt(advanceSeq(seg.seq(), seg.len()));
            tcb.irs(seg.seq());

            if (seg.isAck()) {
                if (lessThan(tcb.sndUna(), seg.ack()) && lessThanOrEqualTo(seg.ack(), tcb.sndNxt())) {
                    // RFC 9293: SND.UNA should be advanced to equal SEG.ACK (if there is an ACK),
                    tcb.sndUna(ctx, seg.ack());

                    // RFC 9293: and any segments on the retransmission queue that are thereby
                    // RFC 9293: acknowledged should be removed.
                    removeAcknowledgedSegmentsFromRetransmissionQueue(ctx);
                }
            }

            LOG.trace("{} TCB synchronized: {}", ctx.channel(), tcb);

            if (config.timestamps()) {
                // RFC 7323: Check for a TSopt option;
                final TimestampsOption tsOpt = (TimestampsOption) seg.options().get(TIMESTAMPS);
                if (tsOpt != null) {
                    LOG.trace("{} RTT measurement: < {}", ctx.channel(), tsOpt);
                    final long segTsVal = tsOpt.tsVal;
                    LOG.trace("{} RTT measurement: Set TS.Recent to SEG.TSval and turn on Snd.TS.OK.", ctx.channel());

                    // RFC 7323: if one is found, save SEG.TSval in variable TS.Recent
                    tcb.tsRecent(ctx, segTsVal);

                    // RFC 7323: and turn on the Snd.TS.OK bit in the connection control block.
                    tcb.turnOnSndTsOk();

                    // RFC 7323: If the ACK bit is set, use Snd.TSclock - SEG.TSecr as the initial
                    // RFC 7323: RTT estimate.
                    if (seg.isAck()) {
                        final long segTsEcr = tsOpt.tsEcr;

                        final long r = config.clock().time() - segTsEcr;
                        final float newRttVar = (float) (r / 2.0);
                        final int newRto = (int) (tcb.sRtt() + max(config.clock().g(), config.k() * tcb.rttVar()));
                        LOG.trace("{} RTT measurement: Set SRTT to R = {}, RTTVAR to R/2 = {}, and RTO to `SRTT+max(G,K*RTTVAR) = {}+max({},{}*{})`", ctx.channel(), r, newRttVar, newRto, tcb.sRtt(), config.clock().g(), config.k(), tcb.rttVar());

                        // RFC 6298:       the host MUST set
                        // RFC 6298:       SRTT <- R
                        tcb.sRtt(ctx, r);

                        // RFC 6298:       RTTVAR <- R/2
                        tcb.rttVar(ctx, newRttVar);

                        // RFC 6298:       RTO <- SRTT + max (G, K*RTTVAR)
                        // RFC 6298: where K = 4
                        tcb.rto(ctx, newRto);
                    }
                }
            }

            if (greaterThan(tcb.sndUna(), tcb.iss())) {
                LOG.trace("{} Remote peer has ACKed our SYN and sent us its SYN `{}`. Handshake on our side is completed.", ctx.channel(), seg);

                // these are not contained in RFC9293 but without them transmission will not start
                tcb.sndWnd(ctx, seg.wnd());
                tcb.sndWl1(seg.seq());
                tcb.sndWl2(seg.ack());

                // RFC 9293: If SND.UNA > ISS (our SYN has been ACKed), change the connection state
                // RFC 9293: to ESTABLISHED,
                changeState(ctx, ESTABLISHED);

                // RFC 9293: TCP endpoints MUST implement [...] receiving the MSS Option (MUST-14).
                final Integer mss = (Integer) seg.options().get(MAXIMUM_SEGMENT_SIZE);
                if (mss != null) {
                    LOG.trace("{} Remote peer sent MSS {}. Set SendMSS to {}.", ctx.channel(), mss, tcb.sendMss(), tcb.sendMss());
                    tcb.sendMss(mss);
                }

                // RFC 9293: form an ACK segment
                // RFC 9293: <SEQ=SND.NXT><ACK=RCV.NXT><CTL=ACK>
                // RFC 9293: and send it. Data or controls that were queued for transmission MAY be
                // RFC 9293: included. Some TCP implementations suppress sending this segment when
                // RFC 9293: the received segment contains data that will anyways generate an
                // RFC 9293: acknowledgment in the later processing steps, saving this extra
                // RFC 9293: acknowledgment of the SYN from being sent.
                // RFC 7323: If the Snd.TS.OK bit is on, include a TSopt option
                // RFC 7323: <TSval=Snd.TSclock,TSecr=TS.Recent> in this <ACK> segment.
                // (timestamps option is automatically added by formSegment)
                final Segment response = formSegment(ctx, tcb.sndNxt(), tcb.rcvNxt(), ACK);
                LOG.trace("{} ACKnowledge the received segment with a `{}` so the remote peer can complete the handshake as well.", ctx.channel(), response);
                tcb.outgoingSegmentQueue().add(ctx, response);

                // RFC 7323: Last.ACK.sent is set to RCV.NXT.
                // (is automatically done by formSegment)

                // RFC 9293: If there are other controls or text in the segment, then continue
                // RFC 9293: processing at the sixth step under Section 3.10.7.4 where the URG bit
                // RFC 9293: is checked;
                // (not applicable to us, as we do not implement T/TCP or TCP Fast Open)
                final boolean anyOtherControlOrText = seg.content().isReadable();
                assert !anyOtherControlOrText : "not supported (yet)";

                // RFC 9293: otherwise, return.
                return;
            }
            else {
                // RFC 9293: Otherwise, enter SYN-RECEIVED,
                changeState(ctx, SYN_RECEIVED);

                // RFC 9293: form a SYN,ACK segment
                // RFC 9293: <SEQ=ISS><ACK=RCV.NXT><CTL=SYN,ACK>
                // RFC 9293: and send it.
                final Segment response = formSegment(ctx, tcb.iss(), tcb.rcvNxt(), (byte) (SYN | ACK));
                LOG.trace("{} Write `{}`.", ctx.channel(), response);
                tcb.send(ctx, response);

                // RFC 9293: Set the variables:
                // RFC 9293: SND.WND <- SEG.WND
                tcb.sndWnd(ctx, seg.wnd());
                // RFC 9293: SND.WL1 <- SEG.SEQ
                tcb.sndWl1(seg.seq());
                // RFC 9293: SND.WL2 <- SEG.ACK
                tcb.sndWl2(seg.ack());

                // RFC 9293: If there are other controls or text in the segment, queue them for
                // RFC 9293: processing after the ESTABLISHED state has been reached,
                // (not applicable to us, as we do not implement T/TCP or TCP Fast Open)
                final boolean anyOtherControlOrText = !seg.isOnlySyn() && seg.content().isReadable();
                assert !anyOtherControlOrText : "not supported (yet)";

                // RFC 9293: return.
                return;
            }

            // RFC 9293: Note that it is legal to send and receive application data on SYN
            // RFC 9293: segments (this is the "text in the segment" mentioned above). There has
            // RFC 9293: been significant misinformation and misunderstanding of this topic
            // RFC 9293: historically. Some firewalls and security devices consider this
            // RFC 9293: suspicious. However, the capability was used in T/TCP [21] and is used
            // RFC 9293: in TCP Fast Open (TFO) [48], so is important for implementations and
            // RFC 9293: network devices to permit.
        }

        // RFC 9293: Fifth, if neither of the SYN or RST bits is set,
        // RFC 9293: then drop the segment
        // (this is handled by handler's auto release of all arrived segments)

        // RFC 9293: and return.
    }

    private void removeAcknowledgedSegmentsFromRetransmissionQueue(final ChannelHandlerContext ctx) {
        final boolean somethingWasAcked = tcb.retransmissionQueue().removeAcknowledged(ctx, tcb);

        if (somethingWasAcked) {
            if (tcb.retransmissionQueue().isEmpty()) {
                LOG.trace("{} All outstanding data has been acknowledged. Turn off the retransmission timer.", ctx.channel());
                cancelUserTimer(ctx);
                // RFC 6298: (5.2) When all outstanding data has been acknowledged, turn off the
                // RFC 6298:       retransmission timer.
                cancelRetransmissionTimer(ctx);
            }
            else {
                LOG.trace("{} New, but not all outstanding data ({} segments still in queue) has been acknowledged. Restart the retransmission timer.", ctx.channel(), tcb.retransmissionQueue().size());
                restartUserTimer(ctx);
                // RFC 6298: (5.3) When an ACK is received that acknowledges new data, restart the
                // RFC 6298:       retransmission timer so that it will expire after RTO seconds
                // RFC 6298:       (for the current value of RTO).
                restartRetransmissionTimer(ctx, tcb);
            }
        }
    }

    @SuppressWarnings("java:S3776")
    private void segmentArrivesOnOtherStates(final ChannelHandlerContext ctx,
                                             final Segment seg) {
        ReferenceCountUtil.touch(seg, "segmentArrivesOnOtherStates " + seg.toString());

        // RFC 9293: First, check sequence number:

        switch (state) {
            case SYN_RECEIVED:
            case ESTABLISHED:
            case FIN_WAIT_1:
            case FIN_WAIT_2:
            case CLOSE_WAIT:
            case CLOSING:
            case LAST_ACK:
            case TIME_WAIT:
                // RFC 9293: Segments are processed in sequence. Initial tests on arrival are used
                // RFC 9293: to discard old duplicates, but further processing is done in SEG.SEQ
                // RFC 9293: order. If a segment's contents straddle the boundary between old and
                // RFC 9293: new, only the new parts are processed.

                Boolean acceptableSeg = null;
                if (config.timestamps()) {
                    // RFC 7323: Check whether the segment contains a Timestamps option
                    final TimestampsOption tsOpt = (TimestampsOption) seg.options().get(TIMESTAMPS);
                    if (tsOpt != null) {
                        // RFC 7323: and if bit Snd.TS.OK is on. If so:
                        final long segTsVal = tsOpt.tsVal;
                        if (segTsVal < tcb.tsRecent() && !seg.isRst()) {
                            // RFC 7323: If SEG.TSval < TS.Recent and the RST bit is off:

                            // TODO:
                            //  RFC 7323: If the connection has been idle more than 24 days, save
                            //  RFC 7323: SEG.TSval in variable TS.Recent,

                            // RFC 7323: else the segment is not acceptable; follow the steps below
                            // RFC 7323: for an unacceptable segment.
                            acceptableSeg = false;
                        }
                        else if (segTsVal >= tcb.tsRecent() && seg.seq() <= tcb.lastAckSent()) {
                            // RFC 7323: If SEG.TSval >= TS.Recent and SEG.SEQ <= Last.ACK.sent,
                            // RFC 7323: then save SEG.TSval in variable TS.Recent.
                            LOG.trace("{} RTT measurement: Save SEG.TSval in TS.Recent.", ctx.channel());
                            tcb.tsRecent(ctx, segTsVal);
                        }
                    }
                }

                // RFC 9293: In general, the processing of received segments MUST be implemented to
                // RFC 9293: aggregate ACK segments whenever possible (MUST-58). For example, if the
                // RFC 9293: TCP endpoint is processing a series of queued segments, it MUST process
                // RFC 9293: them all before sending any ACK segments (MUST-59).

                if (acceptableSeg == null) {
                    // RFC 9293: There are four cases for the acceptability test for an incoming
                    // RFC 9293: segment:
                    // RFC 9293: Segment Length Receive Window  Test
                    // RFC 9293: 0              0               SEG.SEQ = RCV.NXT
                    if (seg.len() == 0 && tcb.rcvWnd() == 0) {
                        acceptableSeg = seg.seq() == tcb.rcvNxt();
                    }
                    // RFC 9293: 0              >0              RCV.NXT =< SEG.SEQ < RCV.NXT+RCV.WND
                    else if (seg.len() == 0 && tcb.rcvWnd() > 0) {
                        acceptableSeg = lessThanOrEqualTo(tcb.rcvNxt(), seg.seq()) && lessThan(seg.seq(), add(tcb.rcvNxt(), tcb.rcvWnd()));
                    }
                    // RFC 9293: >0             0               not acceptable
                    else if (seg.len() > 0 && tcb.rcvWnd() == 0) {
                        acceptableSeg = false;
                    }
                    // RFC 9293: >0             >0              RCV.NXT =< SEG.SEQ < RCV.NXT+RCV.WND
                    // RFC 9293:                                or
                    // RFC 9293:                                RCV.NXT =< SEG.SEQ+SEG.LEN-1 < RCV.NXT+RCV.WND
                    else {
                        acceptableSeg = (lessThanOrEqualTo(tcb.rcvNxt(), seg.seq()) && lessThan(seg.seq(), add(tcb.rcvNxt(), tcb.rcvWnd()))) ||
                                (lessThanOrEqualTo(tcb.rcvNxt(), add(seg.seq(), seg.len() - 1L)) && greaterThan(add(seg.seq(), seg.len() - 1L), add(tcb.rcvNxt(), tcb.rcvWnd())));
                    }
                }

                // RFC 9293: In implementing sequence number validation as described here, please
                // RFC 9293: note Appendix A.2.

                // RFC 9293: If the RCV.WND is zero, no segments will be acceptable, but special
                // RFC 9293: allowance should be made to accept valid ACKs, URGs, and RSTs.

                if (FALSE.equals(acceptableSeg)) {
                    // RFC 9293: If an incoming segment is not acceptable, an acknowledgment should
                    // RFC 9293: be sent in reply (unless the RST bit is set, if so drop the segment
                    // RFC 9293: and return):
                    // RFC 9293: <SEQ=SND.NXT><ACK=RCV.NXT><CTL=ACK>
                    if (!seg.isRst()) {
                        final Segment response = formSegment(ctx, tcb.sndNxt(), tcb.rcvNxt(), ACK);
                        LOG.trace("{} We got an unexpected SEG `{}`. Send an ACK `{}` for the SEG we actually expect.", ctx.channel(), seg, response);

                        // RFC 7323: Last.ACK.sent is set to SEG.ACK of the acknowledgment.
                        // (is automatically done by formSegment)

                        // RFC 7323: If the Snd.TS.OK bit is on, include the Timestamps option
                        // RFC 7323: <TSval=Snd.TSclock,TSecr=TS.Recent> in this <ACK> segment.
                        // (timestamps option is automatically added by formSegment)

                        tcb.send(ctx, response);

                        // RFC 9293: After sending the acknowledgment, drop the unacceptable segment and
                        // RFC 9293: return.
                        // (this is handled by handler's auto release of all arrived segments)

                        return;
                    }

                    // RFC 9293: Note that for the TIME-WAIT state, there is an improved algorithm
                    // RFC 9293: described in [40] for handling incoming SYN segments that utilizes
                    // RFC 9293: timestamps rather than relying on the sequence number check
                    // RFC 9293: described here. When the improved algorithm is implemented, the
                    // RFC 9293: logic above is not applicable for incoming SYN segments with
                    // RFC 9293: Timestamp Options, received on a connection in the TIME-WAIT state.
                    // (not applicable to us)

                    // RFC 9293: In the following it is assumed that the segment is the idealized
                    // RFC 9293: segment that begins at RCV.NXT and does not exceed the window. One
                    // RFC 9293: could tailor actual segments to fit this assumption by trimming off
                    // RFC 9293: any portions that lie outside the window (including SYN and FIN)
                    // RFC 9293: and only processing further if the segment then begins at RCV.NXT.
                    // RFC 9293: Segments with higher beginning sequence numbers SHOULD be held for
                    // RFC 9293: later processing (SHLD-31).
                    // (this is done by ReceiveBuffer)
                }
        }

        // RFC 9293: Second, check the RST bit:

        // RFC 9293: RFC 5961 [9], Section 3 describes a potential blind reset attack and optional
        // RFC 9293: mitigation approach. This does not provide a cryptographic protection (e.g.,
        // RFC 9293: as in IPsec or TCP-AO) but can be applicable in situations described in
        // RFC 9293: RFC 5961. For stacks implementing the protection described in RFC 5961, the
        // RFC 9293: three checks below apply; otherwise, processing for these states is indicated
        // RFC 9293: further below.
        // RFC 9293:
        if (seg.isRst() && !(lessThanOrEqualTo(tcb.rcvNxt(), seg.seq()) && lessThan(seg.seq(), add(tcb.rcvNxt(), tcb.rcvWnd())))) {
            // RFC 9293: 1)    If the RST bit is set and the sequence number is outside the current
            // RFC 9293:       receive window, silently drop the segment.
            LOG.trace("{} SEG `{}` is outside the current receive window. Blind reset attack!? Drop the segment.", ctx.channel(), seg);
            return;
        }
        else if (seg.isRst() && seg.seq() == tcb.rcvNxt()) {
            // RFC 9293: 2)    If the RST bit is set and the sequence number exactly matches the
            // RFC 9293:       next expected sequence number (RCV.NXT), then TCP endpoints MUST
            // RFC 9293:       reset the connection in the manner prescribed below according to the
            // RFC 9293:        connection state.
        }
        else if (seg.isRst() && seg.seq() != tcb.rcvNxt()) {
            // RFC 9293: 3)    If the RST bit is set and the sequence number does not exactly match
            // RFC 9293:       the next expected sequence value, yet is within the current receive
            // RFC 9293:       window, TCP endpoints MUST send an acknowledgment (challenge ACK):
            // RFC 9293:       <SEQ=SND.NXT><ACK=RCV.NXT><CTL=ACK>
            final Segment response = formSegment(ctx, tcb.sndNxt(), tcb.rcvNxt(), ACK);
            LOG.trace("{} SEG `{}` has not expected SEQ. Blind reset attack!? Send challenge ACK `{}`.", ctx.channel(), seg, response);
            tcb.send(ctx, response);

            // RFC 9293:       After sending the challenge ACK, TCP endpoints MUST drop the
            // RFC 9293:       unacceptable segment and stop processing the incoming packet
            // RFC 9293:       further.
            // (this is handled by handler's auto release of all arrived segments)

            // RFC 9293:       Note that RFC 5961 and Errata ID 4772 [99] contain additional
            // RFC 9293:       considerations for ACK throttling in an implementation.
            return;
        }

        switch (state) {
            case SYN_RECEIVED:
                if (seg.isRst()) {
                    // RFC 9293: If the RST bit is set,
                    if (!config.activeOpen()) {
                        // RFC 9293: If this connection was initiated with a passive OPEN (i.e.,
                        // RFC 9293: came from the LISTEN state), then return this connection to
                        // RFC 9293: LISTEN state
                        LOG.trace("{} We got `{}`. Remote peer is not longer interested in a connection. We're going back to the LISTEN state.", ctx.channel(), seg);
                        changeState(ctx, LISTEN);

                        // RFC 9293: and return. The user need not be informed.
                        // RFC 9293: In either case, the retransmission queue should be flushed.
                        tcb.retransmissionQueue().release();
                        return;
                    }
                    else {
                        // RFC 9293: If this connection was initiated with an active OPEN (i.e.,
                        // RFC 9293: came from SYN-SENT state), then the connection was refused;
                        // RFC 9293: signal the user "connection refused".
                        LOG.trace("{} We got `{}`. Connection has been refused by remote peer.", ctx.channel(), seg);
                        ctx.fireExceptionCaught(new ConnectionRefusedException());
                    }

                    // RFC 9293: In either case, the retransmission queue should be flushed.
                    tcb.retransmissionQueue().release();

                    if (config.activeOpen()) {
                        // RFC 9293: And in the active OPEN case, enter the CLOSED state
                        changeState(ctx, CLOSED);

                        // RFC 9293: and delete the TCB,
                        deleteTcb();

                        // RFC 9293: and return.
                        return;
                    }
                }
                break;

            case ESTABLISHED:
            case FIN_WAIT_1:
            case FIN_WAIT_2:
            case CLOSE_WAIT:
                if (seg.isRst()) {
                    // RFC 9293: If the RST bit is set, then any outstanding RECEIVEs
                    // (not applicable to us)
                    // RFC 9293: and SEND should receive "reset" responses.
                    tcb.sendBuffer().fail(new ConnectionResetException());

                    // RFC 9293: All segment queues should be flushed.
                    tcb.retransmissionQueue().release();

                    LOG.trace("{} We got `{}`. Remote peer is not longer interested in a connection. Close channel.", ctx.channel(), seg);

                    // RFC 9293: Users should also receive an unsolicited general
                    // RFC 9293: "connection reset" signal.
                    ctx.fireExceptionCaught(new ConnectionResetException());

                    // RFC 9293: Enter the CLOSED state, delete the TCB
                    changeState(ctx, CLOSED);

                    // RFC 9293: delete the TCB,
                    deleteTcb();

                    // RFC 9293: and return.
                    return;
                }
                break;

            case CLOSING:
            case LAST_ACK:
            case TIME_WAIT:
                if (seg.isRst()) {
                    // RFC 9293: If the RST bit is set, then enter the CLOSED state,
                    changeState(ctx, CLOSED);

                    LOG.trace("{} We got `{}`. Close channel.", ctx.channel(), seg);

                    // RFC 9293: delete the TCB,
                    deleteTcb();

                    // RFC 9293: and return.
                    return;
                }
        }

        // RFC 9293: Third, check security:
        // (not applicable to us)

        // RFC 9293: Fourth, check the SYN bit:
        if (seg.isSyn()) {
            switch (state) {
                case SYN_RECEIVED:
                    if (!config.activeOpen()) {
                        // RFC 9293: If the connection was initiated with a passive OPEN, then
                        // RFC 9293: return this connection to the LISTEN state and return.
                        LOG.trace("{} We got an additional SYN `{}`. As this connection was initiated with a passive OPEN return to LISTEN state.", ctx.channel(), seg);
                        changeState(ctx, LISTEN);
                        return;
                    }

                    // RFC 9293: Otherwise, handle per the directions for synchronized states below.

                case ESTABLISHED:
                case FIN_WAIT_1:
                case FIN_WAIT_2:
                case CLOSE_WAIT:
                case CLOSING:
                case LAST_ACK:
                case TIME_WAIT:
                    if (state.synchronizedConnection()) {
                        // RFC 9293: If the SYN bit is set in these synchronized states, it may be
                        // RFC 9293: either a legitimate new connection attempt (e.g., in the case
                        // RFC 9293: of TIME-WAIT), an error where the connection should be reset,
                        // RFC 9293: or the result of an attack attempt, as described in
                        // RFC 9293: RFC 5961 [9]. For the TIME-WAIT state, new connections can be
                        // RFC 9293: accepted if the Timestamp Option is used and meets expectations
                        // RFC 9293: (per [40]). For all other cases, RFC 5961 provides a mitigation
                        // RFC 9293: with applicability to some situations, though there are also
                        // RFC 9293: alternatives that offer cryptographic protection (see
                        // RFC 9293: Section 7). RFC 5961 recommends that in these synchronized
                        // RFC 9293: states, if the SYN bit is set, irrespective of the sequence
                        // RFC 9293: number, TCP endpoints MUST send a "challenge ACK" to the remote
                        // RFC 9293: peer:
                        // RFC 9293: <SEQ=SND.NXT><ACK=RCV.NXT><CTL=ACK>
                        final Segment response = formSegment(ctx, tcb.sndNxt(), tcb.rcvNxt(), ACK);
                        LOG.trace("{} We got `{}` while we're in a synchronized state. Peer might be crashed. Send challenge ACK `{}`.", ctx.channel(), seg, response);
                        tcb.send(ctx, response);

                        // RFC 9293: After sending the acknowledgment, TCP implementations MUST
                        // RFC 9293: drop the unacceptable segment
                        // (this is handled by handler's auto release of all arrived segments)
                        // RFC 9293: and stop processing further.
                        return;
                    }

                    // RFC 9293: Note that RFC 5961 and Errata ID 4772 [99] contain additional ACK
                    // RFC 9293: throttling notes for an implementation.

                    // RFC 9293: For implementations that do not follow RFC 5961, the original
                    // RFC 9293: behavior described in RFC 793 follows in this paragraph. If the SYN
                    // RFC 9293: is in the window it is an error: send a reset, any outstanding
                    // RFC 9293: RECEIVEs and SEND should receive "reset" responses, all segment
                    // RFC 9293: queues should be flushed, the user should also receive an
                    // RFC 9293: unsolicited general "connection reset" signal, enter the CLOSED
                    // RFC 9293: state, delete the TCB, and return.
                    // RFC 9293: If the SYN is not in the window, this step would not be reached and
                    // RFC 9293: an ACK would have been sent in the first step (sequence number
                    // RFC 9293: check).
            }
        }

        // RFC 9293: Fifth, check the ACK field:
        if (!seg.isAck()) {
            // RFC 9293: if the ACK bit is off,
            // RFC 9293: drop the segment
            // (this is handled by handler's auto release of all arrived segments)
            LOG.trace("{} Got `{}` with off ACK bit. Drop segment and return.", ctx.channel(), seg);
            // RFC 9293: and return
            return;
        }
        else {
            // RFC 9293: if the ACK bit is on,

            // RFC 9293: RFC 5961 [9], Section 5 describes a potential blind data injection attack,
            // RFC 9293: and mitigation that implementations MAY choose to include (MAY-12). TCP
            // RFC 9293: stacks that implement RFC 5961 MUST add an input check that the ACK value
            // RFC 9293: is acceptable only if it is in the range of
            // RFC 9293: ((SND.UNA - MAX.SND.WND) =< SEG.ACK =< SND.NXT).
            if (!(lessThanOrEqualTo(sub(tcb.sndUna(), tcb.maxSndWnd()), seg.ack()) && lessThanOrEqualTo(seg.ack(), tcb.sndNxt()))) {
                // RFC 9293: All incoming segments whose ACK value doesn't satisfy the above
                // RFC 9293: condition MUST be discarded
                // (this is handled by handler's auto release of all arrived segments)

                // RFC 9293: and an ACK sent back.
                final Segment response = formSegment(ctx, tcb.sndNxt(), tcb.rcvNxt(), ACK);
                LOG.trace("{} Write `{}`.", ctx.channel(), response);
                tcb.send(ctx, response);

                return;

                // RFC 9293: The new state variable MAX.SND.WND is defined as the
                // RFC 9293: largest window that the local sender has ever received from its peer
                // RFC 9293: (subject to window scaling) or may be hard-coded to a maximum permissible
                // RFC 9293: window value.
            }

            final boolean acceptableAck = lessThan(tcb.sndUna(), seg.ack()) && lessThanOrEqualTo(seg.ack(), tcb.sndNxt());
            // RFC 9293: When the ACK value is acceptable, the per-state processing below applies:

            switch (state) {
                case SYN_RECEIVED:
                    if (lessThan(tcb.sndUna(), seg.ack()) && lessThanOrEqualTo(seg.ack(), tcb.sndNxt())) {
                        LOG.trace("{} Remote peer ACKnowledge `{}` receivable of our SYN. As we've already received his SYN the handshake is now completed on both sides.", ctx.channel(), seg);

                        // RFC 9293: If SND.UNA < SEG.ACK =< SND.NXT, then enter ESTABLISHED state
                        changeState(ctx, ESTABLISHED);

                        // RFC 9293: and continue processing with the variables below set to:
                        // RFC 9293: SND.WND <- SEG.WND
                        tcb.sndWnd(ctx, seg.wnd());
                        // RFC 9293: SND.WL1 <- SEG.SEQ
                        tcb.sndWl1(seg.seq());
                        // RFC 9293: SND.WL2 <- SEG.ACK
                        tcb.sndWl2(seg.ack());
                    }
                    else if (!acceptableAck) {
                        // RFC 9293: If the segment acknowledgment is not acceptable, form a
                        // RFC 9293: reset segment
                        // RFC 9293: <SEQ=SEG.ACK><CTL=RST>
                        // RFC 9293: and send it.
                        final Segment response = formSegment(ctx, seg.ack(), RST);
                        LOG.trace("{} SEG `{}` is not an acceptable ACK. Send RST `{}` and drop received SEG.", ctx.channel(), seg, response);
                        tcb.send(ctx, response);
                    }

                case ESTABLISHED:
                    if (establishedStateProcessing(ctx, seg)) {
                        return;
                    }
                    break;

                case FIN_WAIT_1:
                    final boolean ackOurFin = lessThan(tcb.sndUna(), seg.ack()) && lessThanOrEqualTo(seg.ack(), tcb.sndNxt());

                    // RFC 9293: In addition to the processing for the ESTABLISHED state,
                    if (establishedStateProcessing(ctx, seg)) {
                        return;
                    }

                    if (ackOurFin) {
                        // RFC 9293: if the FIN segment is now acknowledged, then enter FIN-WAIT-2
                        // RFC 9293: and continue processing in that state.
                        changeState(ctx, FIN_WAIT_2);
                    }
                    break;

                case FIN_WAIT_2:
                    // RFC 9293: In addition to the processing for the ESTABLISHED state,
                    if (establishedStateProcessing(ctx, seg)) {
                        return;
                    }

                    // RFC 9293: if the retransmission queue is empty, the user's CLOSE can be
                    // RFC 9293: acknowledged ("ok") but do not delete the TCB.

                    break;

                case CLOSE_WAIT:
                    // RFC 9293: Do the same processing as for the ESTABLISHED state.
                    if (establishedStateProcessing(ctx, seg)) {
                        return;
                    }
                    break;

                case CLOSING:
                    final boolean ackOurFin2 = lessThan(tcb.sndUna(), seg.ack()) && lessThanOrEqualTo(seg.ack(), tcb.sndNxt());
                    // RFC 9293: In addition to the processing for the ESTABLISHED state,
                    if (establishedStateProcessing(ctx, seg)) {
                        return;
                    }

                    if (ackOurFin2) {
                        // RFC 9293: if the ACK acknowledges our FIN, then enter the TIME-WAIT
                        // RFC 9293: state;
                        changeState(ctx, TIME_WAIT);

                        // RFC 9293: start the time-wait timer
                        startTimeWaitTimer(ctx);

                        // RFC 9293: turn off the other timers
                        cancelUserTimer(ctx);
                        cancelRetransmissionTimer(ctx);
                    }
                    else {
                        // RFC 9293: otherwise, ignore the segment.
                        LOG.trace("{} The received ACKnowledged `{}` does not match our sent FIN. Ignore it.", ctx.channel(), seg);
                        return;
                    }
                    break;

                case LAST_ACK:
                    // RFC 9293: The only thing that can arrive in this state is an acknowledgment
                    // RFC 9293: of our FIN. If our FIN is now acknowledged,
                    LOG.trace("{} Our sent FIN has been ACKnowledged by `{}`. Close sequence done.", ctx.channel(), seg);

                    // RFC 9293: delete the TCB,
                    deleteTcb();

                    // RFC 9293: enter the CLOSED state,
                    changeState(ctx, CLOSED);

                    // RFC 9293: and return.
                    return;

                case TIME_WAIT:
                    // RFC 9293: The only thing that can arrive in this state is a retransmission
                    // RFC 9293: of the remote FIN. Acknowledge it,
                    final Segment response = formSegment(ctx, tcb.sndNxt(), tcb.rcvNxt(), ACK);
                    LOG.trace("{} Write `{}`.", ctx.channel(), response);
                    tcb.send(ctx, response);

                    // RFC 9293: and restart the 2 MSL timeout.
                    startTimeWaitTimer(ctx);
            }
        }

        // RFC 9293: Sixth, check the URG bit:
        // (URG not supported! It is only kept by TCP for legacy reasons, see SHLD-13)

        boolean doFireRead = false;
        try {
            // RFC 9293: Seventh, process the segment text:
            if (seg.content().readableBytes() > 0) {
                switch (state) {
                    case ESTABLISHED:
                    case FIN_WAIT_1:
                    case FIN_WAIT_2:
                        // RFC 9293: Once in the ESTABLISHED state, it is possible to deliver segment
                        // RFC 9293: data to user RECEIVE buffers. Data from segments can be moved into
                        // RFC 9293: buffers until either the buffer is full or the segment is empty.
                        final boolean outOfOrder = seg.seq() != tcb.rcvNxt();
                        tcb.receiveBuffer().receive(ctx, tcb, seg);

                        // RFC 9293: If the segment empties and carries a PUSH flag, then the user is
                        // RFC 9293: informed, when the buffer is returned, that a PUSH has been
                        // RFC 9293: received.
                        if (seg.isPsh()) {
                            LOG.trace("{} Got `{}`. Add to RCV.BUF and trigger channelRead because PUSH flag is set.", ctx.channel(), seg);
                            doFireRead = true;
                        }
                        else if (readPending) {
                            readPending = false;
                            LOG.trace("{} Got `{}`. Add to RCV.BUF and trigger channelRead because a RECEIVE call has been queued.", ctx.channel(), seg);
                            doFireRead = true;
                        }
                        else {
                            LOG.trace("{} Got `{}`. Add to RCV.BUF and wait for more segment.", ctx.channel(), seg);
                        }

                        // RFC 9293: When the TCP endpoint takes responsibility for delivering the data
                        // RFC 9293: to the user, it must also acknowledge the receipt of the data.

                        // RFC 9293: Once the TCP endpoint takes responsibility for the data, it
                        // RFC 9293: advances RCV.NXT over the data accepted, and adjusts RCV.WND as
                        // RFC 9293: appropriate to the current buffer availability. The total of
                        // RFC 9293: RCV.NXT and RCV.WND should not be reduced.
                        // (is done by ReceiveBuffer#receive)

                        // RFC 9293: A TCP implementation MAY send an ACK segment acknowledging RCV.NXT
                        // RFC 9293: when a valid segment arrives that is in the window but not at the
                        // RFC 9293: left window edge (MAY-13).

                        // RFC 9293: Please note the window management suggestions in Section 3.8.

                        // RFC 9293: Send an acknowledgment of the form:
                        // RFC 9293: <SEQ=SND.NXT><ACK=RCV.NXT><CTL=ACK>
                        final Segment response = formSegment(ctx, tcb.sndNxt(), tcb.rcvNxt(), ACK);

                        // RFC 9293: This acknowledgment should be piggybacked on a segment being
                        // RFC 9293: transmitted if possible without incurring undue delay.
                        // (this is done by TCB/OutgoingSegmentQueue)

                        LOG.trace("{} ACKnowledge receival of `{}` by sending `{}`.", ctx.channel(), seg, response);
                        tcb.send(ctx, response);
                        if (outOfOrder) {
                            // send immediate ACK for out-of-order segments
                            tcb.flush(ctx);
                        }
                        else {
                            // otherwise, flush is automatically performed on channelReadComplete
                            // TODO:
                            //  RFC 9293: an ACK should not be excessively delayed; in particular, the
                            //  RFC 9293: delay MUST be less than 0.5 seconds (MUST-40)
                        }

                        break;

                    case CLOSE_WAIT:
                    case CLOSING:
                    case LAST_ACK:
                    case TIME_WAIT:
                        // RFC 9293: This should not occur since a FIN has been received from the remote
                        // RFC 9293: side. Ignore the segment text.
                        LOG.trace("{} Got `{}`. This should not occur. Ignore the segment text.", ctx.channel(), seg);
                }
            }

            // RFC 9293: Eighth, check the FIN bit:
            if (seg.isFin()) {
                // RFC 9293: Do not process the FIN if the state is CLOSED, LISTEN, or SYN-SENT
                // RFC 9293: since the SEG.SEQ cannot be validated; drop the segment and return.
                // RFC 9293: we cannot validate SEG.SEQ.
                // RFC 9293: drop the segment
                // (can not be reached with our implementation)

                // RFC 9293: If the FIN bit is set, signal the user "connection closing"
                // do not inform user immediately, ensure that current execution is completed first
                ctx.executor().execute(() -> ctx.fireUserEventTriggered(new ConnectionClosing(state)));

                // RFC 9293: and return any pending RECEIVEs with same message,
                // (not applicable to us)

                // RFC 9293: advance RCV.NXT over the FIN,
                tcb.receiveBuffer().receive(ctx, tcb, seg);

                // RFC 9293: and send an acknowledgment for the FIN.
                final Segment response = formSegment(ctx, tcb.sndNxt(), tcb.rcvNxt(), ACK);
                LOG.trace("{} Got CLOSE request `{}` from remote peer. ACKnowledge receival with `{}`.", ctx.channel(), seg, response);
                tcb.sendAndFlush(ctx, response);

                // RFC 9293: Note that FIN implies PUSH for any segment text not yet delivered to the user.
                doFireRead = true;

                switch (state) {
                    case SYN_RECEIVED:
                    case ESTABLISHED:
                        // RFC 9293: Enter the CLOSE-WAIT state.
                        changeState(ctx, CLOSE_WAIT);
                        break;

                    case FIN_WAIT_1:
                        if (lessThan(tcb.sndUna(), seg.ack()) && lessThanOrEqualTo(seg.ack(), tcb.sndNxt())) {
                            // RFC 9293: If our FIN has been ACKed (perhaps in this segment),
                            LOG.trace("{} Our FIN has been ACKnowledged. Close channel.", ctx.channel(), seg);

                            // RFC 9293: then enter TIME-WAIT,
                            changeState(ctx, TIME_WAIT);

                            // RFC 9293: start the time-wait timer,
                            startTimeWaitTimer(ctx);

                            // RFC 9293: turn off the other timers;
                            cancelUserTimer(ctx);
                            cancelRetransmissionTimer(ctx);
                        }
                        else {
                            // RFC 9293: otherwise, enter the CLOSING state.
                            changeState(ctx, CLOSING);
                        }
                        break;

                    case FIN_WAIT_2:
                        // RFC 9293: Enter the TIME-WAIT state.
                        changeState(ctx, TIME_WAIT);

                        // RFC 9293: Start the time-wait timer,
                        startTimeWaitTimer(ctx);

                        // RFC 9293: turn off the other timers;
                        cancelUserTimer(ctx);
                        cancelRetransmissionTimer(ctx);
                        break;

                    case CLOSE_WAIT:
                        // RFC 9293: Remain in the CLOSE-WAIT state.
                        break;

                    case CLOSING:
                        // RFC 9293: Remain in the CLOSING state.
                        break;

                    case LAST_ACK:
                        // RFC 9293: Remain in the LAST-ACK state.
                        break;

                    case TIME_WAIT:
                        // RFC 9293: Remain in the TIME-WAIT state.
                        // RFC 9293: Restart the 2 MSL time-wait timeout.
                        startTimeWaitTimer(ctx);
                        break;
                }
            }
        }
        finally {
            // read at the end to ensure that current execution is already completed
            if (doFireRead) {
                tcb.receiveBuffer().fireRead(ctx, tcb);
            }
        }

        // RFC 9293: and return.
        return;
    }

    /**
     * @return {@code true} if segment processing should be stopped
     */
    private boolean establishedStateProcessing(final ChannelHandlerContext ctx,
                                               final Segment seg) {
        // short overview of RCFs used in this method...
        // RFC 9293: basic TCP
        //  RFC 7323: TCP Timestamps Option and RTTM Mechanism
        //  RFC 5681: congestion control algorithms
        //   RFC 3042: limited transmit
        //   RFC 6582: NewReno

        final boolean isRfc9293Duplicate = lessThanOrEqualTo(seg.ack(), tcb.sndUna());

        // RFC 5681: An acknowledgment is considered a "duplicate" in the following algorithms when
        // RFC 5681: (a) the receiver of the ACK has outstanding data, (b) the incoming
        // RFC 5681: acknowledgment carries no data, (c) the SYN and FIN bits are both off, (d) the
        // RFC 5681: acknowledgment number is equal to the greatest acknowledgment received on the
        // RFC 5681: given connection (TCP.UNA from [RFC793]) and (e) the advertised window in the
        // RFC 5681: incoming acknowledgment equals the advertised window in the last incoming acknowledgment.
        final boolean isRfc5681Duplicate = !tcb.retransmissionQueue().isEmpty() &&
                seg.len() == 0 && // SYN and FIN have length >0 by definition
                seg.ack() == tcb.sndUna() &&
                seg.wnd() == tcb.lastAdvertisedWindow();

        long ackedBytes = 0;
        // RFC 9293: If SND.UNA < SEG.ACK =< SND.NXT, then set SND.UNA <- SEG.ACK.
        if (lessThan(tcb.sndUna(), seg.ack()) && lessThanOrEqualTo(seg.ack(), tcb.sndNxt())) {
            LOG.trace("{} Got `{}`. Advance SND.UNA.", ctx.channel(), seg);
            ackedBytes = tcb.sndUna(ctx, seg.ack());
        }

        // RFC 7323: Also compute a new estimate of round-trip time.
        if (config.timestamps()) {
            final TimestampsOption tsOpt = (TimestampsOption) seg.options().get(TIMESTAMPS);
            if (tsOpt != null) {
                final long rDash;
                if (tcb.sndTsOk()) {
                    // RFC 7323: If Snd.TS.OK bit is on, use Snd.TSclock - SEG.TSecr;
                    final long segTsEcr = tsOpt.tsEcr;

                    // RFC 6298: (2.3) When a subsequent RTT measurement R' is made,
                    rDash = config.clock().time() - segTsEcr;
                }
                else {
                    // RFC 7323: otherwise, use the elapsed time since the first segment in the
                    // RFC 7323: retransmission queue was sent.
                    rDash = config.clock().time() - tcb.retransmissionQueue().firstSegmentSentTime();
                }
                LOG.trace("{} RTT measurement: Subsequent RTT measurement R' made = {}ms.", ctx.channel(), rDash);

                // RFC 6298:       a host MUST set
                // RFC 6298:       RTTVAR <- (1 - beta) * RTTVAR + beta * |SRTT - R'|
                // RFC 6298:       SRTT <- (1 - alpha) * SRTT + alpha * R'
                // RFC 6298:       The value of SRTT used in the update to RTTVAR is its value before
                // RFC 6298:       updating SRTT itself using the second assignment. That is, updating
                // RFC 6298:       RTTVAR and SRTT MUST be computed in the above order.
                // RFC 6298:       The above SHOULD be computed using alpha=1/8 and beta=1/4 (as
                // RFC 6298:       suggested in [JK88]).
                // (replaced by RFC 7323)

                // RFC 7323: Taking multiple RTT samples per window would shorten the history calculated
                // RFC 7323: by the RTO mechanism in [RFC6298], and the below algorithm aims to maintain
                // RFC 7323: a similar history as originally intended by [RFC6298].

                // RFC 7323: It is roughly known how many samples a congestion window worth of data will
                // RFC 7323: yield, not accounting for ACK compression, and ACK losses. Such events will
                // RFC 7323: result in more history of the path being reflected in the final value for
                // RFC 7323: RTO, and are uncritical. This modification will ensure that a similar
                // RFC 7323: amount of time is taken into account for the RTO estimation, regardless of
                // RFC 7323: how many samples are taken per window:

                // RFC 7323: ExpectedSamples = ceiling(FlightSize / (SMSS * 2))
                final long expectedSamples = max((long) Math.ceil((double) tcb.flightSize() / (tcb.smss() * 2)), 1L);
                // RFC 7323: alpha' = alpha / ExpectedSamples
                final double alphaDash = config.alpha() / expectedSamples;
                // RFC 7323: beta' = beta / ExpectedSamples
                final double betaDash = config.beta() / expectedSamples;
                // RFC 7323: Note that the factor 2 in ExpectedSamples is due to "Delayed ACKs".

                // RFC 7323: Instead of using alpha and beta in the algorithm of [RFC6298], use alpha'
                // RFC 7323: and beta' instead:
                // RFC 7323: RTTVAR <- (1 - beta') * RTTVAR + beta' * |SRTT - R'|
                tcb.rttVar(ctx, (float) ((1 - betaDash) * tcb.rttVar() + betaDash * Math.abs(tcb.sRtt() - rDash)));
                // RFC 7323: SRTT <- (1 - alpha') * SRTT + alpha' * R'
                tcb.sRtt(ctx, (float) ((1 - alphaDash) * tcb.sRtt() + alphaDash * rDash));
                // RFC 7323: (for each sample R')

                // RFC 6298:       After the computation, a host MUST update
                // RFC 6298:       RTO <- SRTT + max (G, K*RTTVAR)
                tcb.rto(ctx, (int) Math.ceil(tcb.sRtt() + max(config.clock().g(), config.k() * tcb.rttVar())));
            }
        }
        else {
            // RFC 62982: Note that after retransmitting, once a new RTT measurement is obtained
            // RFC 62982: (which can only happen when new data has been sent and acknowledged), the
            // RFC 62982: computations outlined in Section 2 are performed, including the
            // RFC 62982: computation of RTO, which may result in "collapsing" RTO back down after
            // RFC 62982: it has been subject to exponential back off (rule 5.5).
            if (ackedBytes > 0) {
                LOG.trace("{} New data has been acked. Reset RTO to {}ms (\"collapsing\" RTO back down).", ctx.channel(), config.rto().toMillis());
                tcb.rto(ctx, (int) config.rto().toMillis());
            }
        }

        // RFC 9293: Any segments on the retransmission queue that are thereby entirely
        // RFC 9293: acknowledged are removed.
        removeAcknowledgedSegmentsFromRetransmissionQueue(ctx);

        // RFC 9293: Users should receive positive acknowledgments for buffers that have been SENT
        // RFC 9293: and fully acknowledged (i.e., SEND buffer should be returned with "ok"
        // RFC 9293: response).
        // (this is done by the write promises)

        if (isRfc5681Duplicate) {
            tcb.incrementDuplicateAcks();
            LOG.trace("{} Congestion Control: Fast Retransmit/Fast Recovery: Got duplicate ACK {}#{}. {} unACKed bytes remaining.", ctx.channel(), seg.ack(), tcb.duplicateAcks(), tcb.flightSize());

            if (tcb.duplicateAcks() < 3) {
                if (config.limitedTransmit()) {
                    // RFC 5681: 1.  On the first and second duplicate ACKs received at a sender, a
                    // RFC 5681:     TCP SHOULD send a segment of previously unsent data per [RFC3042]
                    // RFC 5681:     provided that the receiver's advertised window allows, the total
                    // RFC 5681:     FlightSize would remain less than or equal to cwnd plus 2*SMSS,
                    // RFC 5681:     and that new data is available for transmission.
                    LOG.trace("{} Congestion Control: Fast Retransmit/Fast Recovery: Limited Transmit: Got first or second duplicate ACK. Try to write previously unsent data ({} bytes available).", ctx.channel(), tcb.sendBuffer().length());
                    final long writtenData = tcb.writeEnqueuedData(ctx);
                    LOG.trace("{} Congestion Control: Fast Retransmit/Fast Recovery: Limited Transmit: {} bytes of previously unsent data has been written.", ctx.channel(), writtenData);

                    // RFC 5681:     Further, the TCP sender MUST NOT change cwnd to reflect these
                    // RFC 5681:     two segments [RFC3042]. Note that a sender using SACK [RFC2018]
                    // RFC 5681:     MUST NOT send new data unless the incoming duplicate
                    // RFC 5681:     acknowledgment contains new SACK information.
                }

                if (config.newReno()) {
                    // RFC 6582: 1)  Initialization of TCP protocol control block:
                    // RFC 6582:     When the TCP protocol control block is initialized, recover is
                    // RFC 6582:     set to the initial send sequence number.
                    tcb.recover(tcb.iss()); // FIXME: nur einmal, oder?
                }
            }
            else if (tcb.duplicateAcks() == 3) {
                if (!config.newReno()) {
                    // Reno
                    // RFC 5681: 2.  When the third duplicate ACK is received, a TCP MUST
                    // RFC 5681:     set ssthresh to no more than the value given in equation (4).
                    // RFC 5681:     When [RFC3042] is in use, additional data sent in limited
                    // RFC 5681:     transmit MUST NOT be included in this calculation.
                    // RFC 5681: ssthresh = max (FlightSize / 2, 2*SMSS)            (4)
                    LOG.trace("{} Congestion Control: Fast Retransmit: Got third duplicate ACK in a row: Set ssthresh to `max(FlightSize/2,2*SMSS) = max({}/2,2*{})`.", ctx.channel(), tcb.flightSize(), tcb.smss());
                    tcb.ssthresh(ctx, max(tcb.flightSize() / 2, 2L * tcb.smss()));

                    // RFC 5681: 3. The lost segment starting at SND.UNA MUST be retransmitted
                    final Segment retransmission = nextSegmentOnRetransmissionQueue(ctx, tcb);
                    assert retransmission != null;
                    LOG.trace("{} Congestion Control: Fast Retransmit: Got third duplicate ACK in a row. Retransmit lost segment `{}`.", ctx.channel(), retransmission);
                    ctx.writeAndFlush(retransmission);

                    // RFC 5681:    and cwnd set to ssthresh plus 3*SMSS. This artificially
                    // RFC 5681:    "inflates" the congestion window by the number of segments
                    // RFC 5681:    (three) that have left the network and which the receiver has
                    // RFC 5681:    buffered.
                    LOG.trace("{} Congestion Control: Fast Retransmit: Got third duplicate ACK in a row. Inflate cwnd to `ssthresh plus 3*SMSS`.", ctx.channel());
                    tcb.cwnd(ctx, tcb.ssthresh() + 3L * tcb.smss());
                }
                else {
                    // NewReno
                    // RFC 6582: 2)  Three duplicate ACKs:
                    // RFC 6582:     When the third duplicate ACK is received, the TCP sender first
                    // RFC 6582:     checks the value of recover to see if the Cumulative
                    // RFC 6582:     Acknowledgment field covers more than recover.
                    if (greaterThan(seg.ack(), tcb.recover())) {
                        // RFC 6582:     If so, the value of recover is incremented to the value of
                        // RFC 6582:     the highest sequence number transmitted by the TCP so far.
                        final long highestSequenceNumberTransmitted = sub(tcb.sndNxt(), 1);
                        if (greaterThan(highestSequenceNumberTransmitted, tcb.recover())) {
                            tcb.recover(highestSequenceNumberTransmitted);
                        }

                        // RFC 6582:     The TCP then enters fast retransmit (step 2 of Section 3.2
                        // RFC 6582:     of [RFC5681]).

                        // RFC 5681: 2.  When the third duplicate ACK is received, a TCP MUST
                        // RFC 5681:     set ssthresh to no more than the value given in equation (4).
                        // RFC 5681:     When [RFC3042] is in use, additional data sent in limited
                        // RFC 5681:     transmit MUST NOT be included in this calculation.
                        // RFC 5681: ssthresh = max (FlightSize / 2, 2*SMSS)            (4)
                        LOG.trace("{} Congestion Control: Fast Retransmit: Got third duplicate ACK in a row: Set ssthresh to `max(FlightSize/2,2*SMSS) = max({}/2,2*{})`.", ctx.channel(), tcb.flightSize(), tcb.smss());
                        tcb.ssthresh(ctx, max(tcb.flightSize() / 2, 2L * tcb.smss()));

                        // RFC 5681: 3. The lost segment starting at SND.UNA MUST be retransmitted
                        final Segment retransmission = nextSegmentOnRetransmissionQueue(ctx, tcb);
                        assert retransmission != null;
                        LOG.trace("{} Congestion Control: Fast Retransmit: Got third duplicate ACK in a row. Retransmit `{}`.", ctx.channel(), retransmission);
                        ctx.writeAndFlush(retransmission);

                        // RFC 5681:    and cwnd set to ssthresh plus 3*SMSS. This artificially
                        // RFC 5681:    "inflates" the congestion window by the number of segments
                        // RFC 5681:    (three) that have left the network and which the receiver has
                        // RFC 5681:    buffered.
                        LOG.trace("{} Congestion Control: Fast Retransmit: Got third duplicate ACK in a row. Inflate cwnd to `ssthresh plus 3*SMSS`.", ctx.channel());
                        tcb.cwnd(ctx, tcb.ssthresh() + 3L * tcb.smss());
                    }
                    else {
                        // RFC 6582:     If not, the TCP does not enter fast retransmit and does not
                        // RFC 6582:     reset ssthresh.
                    }
                }
            }
            else if (tcb.duplicateAcks() > 3) {
                // RFC 5681: 4. For each additional duplicate ACK received (after the third), cwnd
                // RFC 5681:    MUST be incremented by SMSS. This artificially inflates the
                // RFC 5681:    congestion window in order to reflect the additional segment that
                // RFC 5681:    has left the network.
                LOG.trace("{} Congestion Control: Fast Recovery: Got additional duplicate ACK (after the third). Increment cwnd by SMSS.", ctx.channel());
                tcb.cwnd(ctx, tcb.cwnd() + tcb.smss());

                // RFC 5681: 5.  When previously unsent data is available and the new value of
                // RFC 5681:     cwnd and the receiver's advertised window allow, a TCP SHOULD
                // RFC 5681:     send 1*SMSS bytes of previously unsent data.
                tcb.writeEnqueuedData(ctx);
            }
        }
        else if (tcb.duplicateAcks() != 0) {
            if (!config.newReno()) {
                // Reno
                if (ackedBytes > 0) {
                    // RFC 5681: the "fast recovery" algorithm governs the transmission of new data
                    // RFC 5681: until a non-duplicate ACK arrives.
                    LOG.trace("{} Congestion Control: Fast Recovery: Got non-duplicate ACK. Exit Fast Recovery.", ctx.channel(), state);

                    // exit fast recovery procedure
                    tcb.resetDuplicateAcks();

                    // RFC 5681: 6.  When the next ACK arrives that acknowledges previously
                    // RFC 5681:     unacknowledged data, a TCP MUST set cwnd to ssthresh (the value
                    // RFC 5681:     set in step 2). This is termed "deflating" the window.
                    LOG.trace("{} Congestion Control: Fast Recovery: Got non-duplicate ACK. Deflate cwnd to ssthresh.", ctx.channel());
                    tcb.cwnd(ctx, tcb.ssthresh());
                }
            }
            else {
                // NewReno
                if (ackedBytes > 0) {
                    // RFC 6582: 3)  Response to newly acknowledged data:
                    // RFC 6582:     Step 6 of [RFC5681] specifies the response to the next ACK that
                    // RFC 6582:     acknowledges previously unacknowledged data.  When an ACK arrives
                    // RFC 6582:     that acknowledges new data, this ACK could be the acknowledgment
                    // RFC 6582:     elicited by the initial retransmission from fast retransmit, or
                    // RFC 6582:     elicited by a later retransmission. There are two cases:
                    final boolean fullAcknowledgement = greaterThanOrEqualTo(seg.ack(), tcb.recover());

                    if (fullAcknowledgement) {
                        // RFC 6582:     Full acknowledgments:
                        // RFC 6582:     If this ACK acknowledges all of the data up to and including
                        // RFC 6582:     recover, then the ACK acknowledges all the intermediate segments
                        // RFC 6582:     sent between the original transmission of the lost segment and
                        // RFC 6582:     the receipt of the third duplicate ACK. Set cwnd to either (1)
                        // RFC 6582:     min (ssthresh, max(FlightSize, SMSS) + SMSS) or (2) ssthresh,
                        // RFC 6582:     where ssthresh is the value set when fast retransmit was entered,
                        // RFC 6582:     and where FlightSize in (1) is the amount of data presently
                        // RFC 6582:     outstanding. This is termed "deflating" the window. If the
                        // RFC 6582:     second option is selected, the implementation is encouraged to
                        // RFC 6582:     take measures to avoid a possible burst of data, in case the
                        // RFC 6582:     amount of data outstanding in the network is much less than the
                        // RFC 6582:     new congestion window allows. A simple mechanism is to limit the
                        // RFC 6582:     number of data packets that can be sent in response to a single
                        // RFC 6582:     acknowledgment.
                        LOG.trace("{} Congestion Control: Fast Recovery: Got non-duplicate ACK. Exit Fast Recovery.", ctx.channel(), state);
                        tcb.cwnd(ctx, tcb.ssthresh());

                        // RFC 6582:     Exit the fast recovery procedure.
                        LOG.trace("{} Congestion Control: Fast Recovery: Got full ACK. Exit Fast Recovery.", ctx.channel(), state);
                        tcb.resetDuplicateAcks();
                    }
                    else {
                        // RFC 6582:     Partial acknowledgments:
                        // RFC 6582:     If this ACK does *not* acknowledge all of the data up to and
                        // RFC 6582:     including recover, then this is a partial ACK. In this case,
                        // RFC 6582:     retransmit the first unacknowledged segment.
                        final Segment retransmission = nextSegmentOnRetransmissionQueue(ctx, tcb);
                        // FIXME: we observed cases, where retransmission is null. Looks like a bug in our Reno implementation
                        assert retransmission != null;
                        LOG.trace("{} Congestion Control: Got intervening ACK `{}` (partial ACK). Retransmit `{}`. {} unACKed bytes remaining.", ctx.channel(), seg, retransmission, tcb.flightSize());
                        ctx.writeAndFlush(retransmission);

                        // RFC 6582:     Deflate the congestion window by the amount of new data
                        // RFC 6582:     acknowledged by the Cumulative Acknowledgment field.
                        long newCwnd = max(0, tcb.cwnd() - ackedBytes);

                        // RFC 6582:     If the partial ACK acknowledges
                        // RFC 6582:     at least one SMSS of new data, then add back SMSS bytes to the
                        // RFC 6582:     congestion window. This artificially inflates the congestion
                        // RFC 6582:     window in order to reflect the additional segment that has left
                        // RFC 6582:     the network.
                        if (ackedBytes >= tcb.smss()) {
                            newCwnd += tcb.smss();
                        }
                        LOG.trace("{} Congestion Control: Deflate cwnd by the amount of new data acknowledged.", ctx.channel());
                        tcb.cwnd(ctx, newCwnd);

                        // RFC 6582:     Send a new segment if permitted by the new value of
                        // RFC 6582:     cwnd. This "partial window deflation" attempts to ensure that,
                        // RFC 6582:     when fast recovery eventually ends, approximately ssthresh amount
                        // RFC 6582:     of data will be outstanding in the network. Do not exit the fast
                        // RFC 6582:     recovery procedure (i.e., if any duplicate ACKs subsequently
                        // RFC 6582:     arrive, execute step 4 of Section 3.2 of [RFC5681]).

                        // TODO:
                        //  RFC 6582:     For the first partial ACK that arrives during fast
                        //  RFC 6582:      recovery, also reset the retransmit timer.
                    }
                }
            }
        }
        else {
            if (tcb.doSlowStart()) {
                // RFC 5681: During slow start, a TCP increments cwnd by at most SMSS bytes for
                // RFC 5681: each ACK received that cumulatively acknowledges new data.
                // RFC 5681: While traditionally TCP implementations have increased cwnd by
                // RFC 5681: precisely SMSS bytes upon receipt of an ACK covering new data, we
                // RFC 5681: RECOMMEND that TCP implementations increase cwnd, per:
                // RFC 5681:
                // RFC 5681:    cwnd += min (N, SMSS)                      (2)
                // RFC 5681:
                // RFC 5681: where N is the number of previously unacknowledged bytes acknowledged
                // RFC 5681: in the incoming ACK.
                final long n = ackedBytes;
                if (n > 0) {
                    final long increment = min(n, tcb.smss());
                    LOG.trace("{} Congestion Control: Slow Start: {} new bytes has ben ACKed. Increase cwnd by {}.", ctx.channel(), ackedBytes, increment);
                    tcb.cwnd(ctx, tcb.cwnd() + increment);
                }
            }
            else {
                // RFC 5681: During congestion avoidance, cwnd is incremented by roughly 1
                // RFC 5681: full-sized segment per round-trip time (RTT).

                // RFC 5681: The RECOMMENDED way to increase cwnd during congestion avoidance is to
                // RFC 5681: count the number of bytes that have been acknowledged by ACKs for new
                // RFC 5681: data. (A drawback of this implementation is that it requires
                // RFC 5681: maintaining an additional state variable.) When the number of bytes
                // RFC 5681: acknowledged reaches cwnd, then cwnd can be incremented by up to SMSS
                // RFC 5681: bytes. Note that during congestion avoidance, cwnd MUST NOT be
                // RFC 5681: increased by more than SMSS bytes per RTT. This method both allows TCPs
                // RFC 5681: to increase cwnd by one segment per RTT in the face of delayed ACKs and
                // RFC 5681: provides robustness against ACK Division attacks.

                // RFC 5681: Another common formula that a TCP MAY use to update cwnd during
                // RFC 5681: congestion avoidance is given in equation (3):
                // RFC 5681:
                // RFC 5681:    cwnd += SMSS*SMSS/cwnd                     (3)
                // RFC 5681:
                // RFC 5681: This adjustment is executed on every incoming ACK that acknowledges new
                // RFC 5681: data. Equation (3) provides an acceptable approximation to the
                // RFC 5681: underlying principle of increasing cwnd by 1 full-sized segment per
                // RFC 5681: RTT. (Note that for a connection in which the receiver is acknowledging
                // RFC 5681: every-other packet, (3) is less aggressive than allowed -- roughly
                // RFC 5681: increasing cwnd every second RTT.)

                // RFC 5681: Implementation Note: Since integer arithmetic is usually used in TCP
                // RFC 5681: implementations, the formula given in equation (3) can fail to increase
                // RFC 5681: cwnd when the congestion window is larger than SMSS*SMSS. If the above
                // RFC 5681: formula yields 0, the result SHOULD be rounded up to 1 byte.
                final long increment = (long) Math.ceil(((double) tcb.smss() * tcb.smss()) / tcb.cwnd());
                LOG.trace("{} Congestion Control: Congestion Avoidance: {} new bytes has ben ACKed. Increase cwnd by {}.", ctx.channel(), ackedBytes, increment);
                tcb.cwnd(ctx, tcb.cwnd() + increment);
            }
        }

<<<<<<< HEAD
        //if (isRfc9293Duplicate) {
        //    // RFC 9293: If the ACK is a duplicate (SEG.ACK =< SND.UNA), it can be ignored.
        //    LOG.trace("{} Got duplicate ACK `{}`. Ignore.", ctx.channel(), seg);
        //    return false;
        //}
=======
        if (isRfc9293Duplicate) {
            // RFC 9293: If the ACK is a duplicate (SEG.ACK =< SND.UNA), it can be ignored.
            LOG.trace("{} As SEG `{}` does not acknowledge any new data, we can now stop processing this SEG.", ctx.channel(), seg);
            return false;
        }
>>>>>>> 872a6790
        tcb.lastAdvertisedWindow(seg.wnd());

        if (greaterThan(seg.ack(), tcb.sndNxt())) {
            // RFC 9293: If the ACK acks something not yet sent (SEG.ACK > SND.NXT),
            LOG.trace("{} something not yet sent has been ACKed: SND.NXT={}; SEG={}", ctx.channel(), tcb.sndNxt(), seg);

            // RFC 9293: then send an ACK,
            final Segment response = formSegment(ctx, tcb.sndNxt(), tcb.rcvNxt(), ACK);
            LOG.trace("{} Write `{}`.", ctx.channel(), response);
            tcb.send(ctx, response);

            // RFC 9293: drop the segment,
            // (this is handled by handler's auto release of all arrived segments)

            // RFC 9293: and return.
            return true;
        }

        if (lessThanOrEqualTo(tcb.sndUna(), seg.ack()) && lessThanOrEqualTo(seg.ack(), tcb.sndNxt())) {
            // RFC 9293: If SND.UNA =< SEG.ACK =< SND.NXT, the send window should be updated.
            if (lessThan(tcb.sndWl1(), seg.seq()) || (tcb.sndWl1() == seg.seq() && lessThanOrEqualTo(tcb.sndWl2(), seg.ack()))) {
                // RFC 9293: If (SND.WL1 < SEG.SEQ or (SND.WL1 = SEG.SEQ and SND.WL2 =< SEG.ACK)),
                // RFC 9293: set SND.WND <- SEG.WND,
                tcb.sndWnd(ctx, seg.wnd());
                // RFC 9293: set SND.WL1 <- SEG.SEQ,
                tcb.sndWl1(seg.seq());
                // RFC 9293: and set SND.WL2 <- SEG.ACK.
                tcb.sndWl2(seg.ack());

                if (tcb.sndWnd() == 0) {
                    LOG.trace("{} SND.WND is now zero. Create zero-window probing timer.", ctx.channel());
                    startZeroWindowProbing(ctx);
                }
                else {
                    LOG.trace("{} SND.WND is not longer zero. Cancel zero-window probing timer, if present.", ctx.channel());
                    cancelZeroWindowProbing(ctx);
                }
            }
        }

        // RFC 9293: Note that SND.WND is an offset from SND.UNA, that SND.WL1 records the
        // RFC 9293: sequence number of the last segment used to update SND.WND, and that
        // RFC 9293: SND.WL2 records the acknowledgment number of the last segment used to
        // RFC 9293: update SND.WND. The check here prevents using old segments to update
        // RFC 9293: the window.

        if (ackedBytes > 0) {
            // something was ACKed and therefore has left the network. Try to send more.
            tcb.writeEnqueuedData(ctx);
        }

        return false;
    }

    Segment formSegment(final ChannelHandlerContext ctx,
                        final int srcPort,
                        final int dstPort,
                        final long seq,
                        final long ack,
                        final byte ctl,
                        final ByteBuf data) {
        final EnumMap<SegmentOption, Object> options = new EnumMap<>(SegmentOption.class);
<<<<<<< HEAD
        final Segment seg = new Segment(srcPort, dstPort, seq, ack, ctl, tcb != null ? tcb.rcvWnd() : config.rmem(), options, data);
=======
        // SEG.WND is set in OutgoingSegmentQueue#flush
        final Segment seg = new Segment(srcPort, dstPort, seq, ack, ctl, 0, options, data);
>>>>>>> 872a6790

        if ((ctl & SYN) != 0) {
            // RFC 9293: TCP implementations SHOULD send an MSS Option in every SYN segment
            // RFC 9293: when its receive MSS differs from the default 536 for IPv4 or 1220 for IPv6
            // RFC 9293: (SHLD-5),
            // (not applicable to us)

            // RFC 9293: and MAY send it always (MAY-3).

            // RFC 9293: The MSS value to be sent in an MSS Option must be less than or equal to:
            // RFC 9293: MMS_R - 20
            // 20 is the TCP header size
            final int mss = config.mmsR() - SEG_HDR_SIZE;
            assert mss > 0;
            options.put(MAXIMUM_SEGMENT_SIZE, mss);
        }

        if (config.timestamps()) {
            if (tcb != null && tcb.sndTsOk()) {
                // RFC 9293: the TSopt MUST be sent in every non-<RST> segment for the duration of
                // RFC 9293: the connection, and SHOULD be sent in an <RST> segment (see Section 5.2
                // RFC 9293: for details). The TCP SHOULD remember this state by setting a flag,
                // RFC 9293: referred to as Snd.TS.OK, to one.
                final TimestampsOption tsOpt = new TimestampsOption(config.clock().time(), tcb.tsRecent());
                options.put(TIMESTAMPS, tsOpt);
                if ((ctl & ACK) != 0) {
                    tcb.lastAckSent(ctx, ack);
                }
                LOG.trace("{} RTT measurement: > {}", ctx.channel(), tsOpt);
            }
            else if ((ctl & SYN) != 0) {
                // RFC 9293: Once TSopt has been successfully negotiated, that is both <SYN> and
                // RFC 9293: <SYN,ACK> contain TSopt,
                final TimestampsOption tsOpt = new TimestampsOption(config.clock().time());
                options.put(TIMESTAMPS, tsOpt);
            }
        }

        if (config.sack()) {
            // TODO: add support for SACK
            if (ctl == ACK && tcb != null) {
                final List<Long> edges = new ArrayList<>();
                final ReceiveBuffer receiveBuffer = tcb.receiveBuffer();
                ReceiveBuffer.ReceiveBufferBlock current = receiveBuffer.head;
                while (current != null) {
                    edges.add(current.seq());
                    edges.add(current.lastSeq());

                    current = current.next;
                }

                if (!edges.isEmpty()) {
                    options.put(SACK, new SackOption(edges));
                }
            }
        }

        return seg;
    }

    Segment formSegment(final ChannelHandlerContext ctx,
                        final long seq,
                        final long ack,
                        final byte ctl,
                        final ByteBuf data) {
        return formSegment(ctx, tcb.localPort(), tcb.remotePort(), seq, ack, ctl, data);
    }

<<<<<<< HEAD
    private Segment formSegment(final ChannelHandlerContext ctx,
                                final int srcPort,
                                final int dstPort,
                                final long seq,
                                final long ack,
                                final byte ctl) {
        return formSegment(ctx, srcPort, dstPort, seq, ack, ctl, Unpooled.EMPTY_BUFFER);
    }

=======
>>>>>>> 872a6790
    private Segment formSegment(final ChannelHandlerContext ctx,
                                final int srcPort,
                                final int dstPort,
                                final long seq,
                                final long ack,
                                final byte ctl) {
<<<<<<< HEAD
        return formSegment(ctx, tcb.localPort(), tcb.remotePort(), seq, ack, ctl);
    }

    private Segment formSegment(final ChannelHandlerContext ctx,
                                final int srcPort,
                                final int dstPort,
                                final long seq,
                                final byte ctl) {
        return formSegment(ctx, srcPort, dstPort, seq, 0, ctl);
=======
        return formSegment(ctx, srcPort, dstPort, seq, ack, ctl, Unpooled.EMPTY_BUFFER);
>>>>>>> 872a6790
    }

    private Segment formSegment(final ChannelHandlerContext ctx,
                                final long seq,
                                final long ack,
                                final byte ctl) {
<<<<<<< HEAD
=======
        return formSegment(ctx, tcb.localPort(), tcb.remotePort(), seq, ack, ctl);
    }

    private Segment formSegment(final ChannelHandlerContext ctx,
                                final int srcPort,
                                final int dstPort,
                                final long seq,
                                final byte ctl) {
        return formSegment(ctx, srcPort, dstPort, seq, 0, ctl);
    }

    private Segment formSegment(final ChannelHandlerContext ctx,
                                final long seq,
                                final byte ctl) {
>>>>>>> 872a6790
        return formSegment(ctx, tcb.localPort(), tcb.remotePort(), seq, ctl);
    }

    long segmentizeAndSendData(final ChannelHandlerContext ctx, long bytes) {
        if (segmentizedFuture != null && segmentizedRemainingBytes < bytes) {
            bytes = segmentizedRemainingBytes;
        }

        final AtomicBoolean doPush = new AtomicBoolean();
        final ChannelPromise promise = ctx.newPromise();
        final ByteBuf data = tcb.sendBuffer().read(bytes, doPush, promise);
        ReferenceCountUtil.touch(data, "segmentizeData");
        byte ctl = ACK;
        if (doPush.get()) {
            ctl |= PSH;
        }
        final Segment segment = formSegment(ctx, tcb.sndNxt(), tcb.rcvNxt(), ctl, data);
        tcb.send(ctx, segment, promise);
        if (segmentizedFuture != null) {
            segmentizedRemainingBytes -= bytes;
            if (segmentizedRemainingBytes == 0) {
                segmentizedFuture.trySuccess();
            }
        }
        return bytes;
    }

    /*
     * Timeouts
     */

    /**
     * USER TIMEOUT event as described in <a href="https://www.rfc-editor.org/rfc/rfc9293.html#section-3.10.8">RFC
     * 9293, Section 3.10.8</a>.
     */
    void userTimeout(final ChannelHandlerContext ctx) {
        userTimer = null;

        // RFC 9293: For any state if the user timeout expires,
        LOG.trace("{} USER timer timeout after {}ms. Close channel.", ctx.channel(), config.userTimeout().toMillis());
        // RFC 9293: flush all queues,
        final ConnectionAbortedDueToUserTimeoutException e = new ConnectionAbortedDueToUserTimeoutException(config.userTimeout());
        tcb.sendBuffer().fail(e);
        tcb.retransmissionQueue().release();
        tcb.receiveBuffer().release();

        // RFC 9293: signal the user "error: connection aborted due to user timeout" in
        // RFC 9293: general and for any outstanding calls,
        ctx.fireExceptionCaught(e);

        // RFC 9293: delete the TCB,
        deleteTcb();

        if (state != CLOSED) {
            // RFC 9293: enter the CLOSED state,
            changeState(ctx, CLOSED);
        }

        // RFC 9293: and return.
        return;
    }

    void cancelUserTimer(final ChannelHandlerContext ctx) {
        if (userTimer != null) {
            userTimer.cancel(false);
            userTimer = null;
            LOG.trace("{} USER timer cancelled.", ctx.channel(), state);
        }
    }

    void restartUserTimer(final ChannelHandlerContext ctx) {
        if (userTimer != null) {
            userTimer.cancel(false);
            LOG.trace("{} USER timer restarted: Timeout {}ms.", ctx.channel(), config.userTimeout().toMillis());
        }
        else {
            LOG.trace("{} USER timer created: Timeout {}ms.", ctx.channel(), config.userTimeout().toMillis());
        }

        userTimer = ctx.executor().schedule(() -> userTimeout(ctx), config.userTimeout().toMillis(), MILLISECONDS);
    }

    void startRetransmissionTimer(final ChannelHandlerContext ctx,
                                  final TransmissionControlBlock tcb) {
        assert retransmissionTimer == null;

        final long rto = tcb.rto();
        LOG.trace("{} RETRANSMISSION timer created: Timeout {}ms.", ctx.channel(), rto);
        retransmissionTimer = ctx.executor().schedule(() -> retransmissionTimeout(ctx, tcb, rto), rto, MILLISECONDS);
    }

    /**
     * RETRANSMISSION TIMEOUT event as described in <a href="https://www.rfc-editor.org/rfc/rfc9293.html#section-3.10.8">RFC
     * 9293, Section 3.10.8</a>.
     */
    void retransmissionTimeout(final ChannelHandlerContext ctx,
                               final TransmissionControlBlock tcb,
                               final long rto) {
        retransmissionTimer = null;

        // RFC 6298: (5.4) Retransmit the earliest segment that has not been acknowledged by the
        // RFC 6298:       TCP receiver.
        final Segment retransmission = nextSegmentOnRetransmissionQueue(ctx, tcb);
        assert retransmission != null;
        LOG.trace("{} RETRANSMISSION timer timeout after {}ms! Retransmit `{}`. {} unACKed bytes remaining.", ctx.channel(), rto, retransmission, tcb.flightSize());
        ctx.writeAndFlush(retransmission);

        // RFC 6298: (5.5) The host MUST set RTO <- RTO * 2 ("back off the timer"). The maximum
        // RFC 6298:       value discussed in (2.5) above may be used to provide an upper bound
        // RFC 6298:       to this doubling operation.
<<<<<<< HEAD
        final long oldRto = tcb.rto();
        tcb.rto(tcb.rto() * 2);
        LOG.trace("{} RETRANSMISSION timer timeout: Change RTO from {}ms to {}ms.", ctx.channel(), oldRto, tcb.rto());
=======
        LOG.trace("{} RETRANSMISSION timer timeout: Double RTO (\"back off the timer\").", ctx.channel());
        tcb.rto(ctx, tcb.rto() * 2);
>>>>>>> 872a6790

        // RFC 6298: (5.6) Start the retransmission timer, such that it expires after RTO
        // RFC 6298:       seconds (for the value of RTO after the doubling operation outlined
        // RFC 6298:       in 5.5).
        startRetransmissionTimer(ctx, tcb);

        // RFC 5681: When a TCP sender detects segment loss using the retransmission timer and
        // RFC 5681: the given segment has not yet been resent by way of the retransmission
        // RFC 5681: timer, the value of ssthresh MUST be set to no more than the value given in
        // RFC 5681: equation (4):
        // RFC 5681: ssthresh = max (FlightSize / 2, 2*SMSS) (4)
        LOG.trace("{} Congestion Control: Segment loss. Set ssthresh to `max(FlightSize/2,2*SMSS) = max({}/2,2*{})`.", ctx.channel(), tcb.flightSize(), tcb.smss());
        tcb.ssthresh(ctx, max(tcb.flightSize() / 2, 2L * tcb.smss()));

        // RFC 5681: Furthermore, upon a timeout (as specified in [RFC2988]) cwnd MUST be set to
        // RFC 5681: no more than the loss window, LW, which equals 1 full-sized segment
        // RFC 5681: (regardless of the value of IW).  Therefore, after retransmitting the
        // RFC 5681: dropped segment the TCP sender uses the slow start algorithm to increase
        // RFC 5681: the window from 1 full-sized segment to the new value of ssthresh, at which
        // RFC 5681: point congestion avoidance again takes over.
        LOG.trace("{} Congestion Control: Timeout. Set cmd to no more than the loss window, which equals to 1 full-sized segment", ctx.channel());
        tcb.cwnd(ctx, tcb.effSndMss());

        if (config.newReno()) {
            // RFC 6582: 4)  Retransmit timeouts:
            // RFC 6582:     After a retransmit timeout, record the highest sequence number
            // RFC 6582:     transmitted in the variable recover,
            final long highestSequenceNumberTransmitted = sub(tcb.sndNxt(), 1);
            if (greaterThan(highestSequenceNumberTransmitted, tcb.recover())) {
                tcb.recover(highestSequenceNumberTransmitted);
            }

            // TODO:
            //  RFC 6582:     and exit the fast recovery procedure if applicable.
        }
    }

    private Segment nextSegmentOnRetransmissionQueue(final ChannelHandlerContext ctx,
                                                     final TransmissionControlBlock tcb) {
        final Segment seg = tcb.retransmissionQueue().nextSegment();
        if (seg != null) {
            final ByteBuf copy = seg.content().copy();
            ReferenceCountUtil.touch(copy, "retransmissionSegment");
            return formSegment(ctx, seg.seq(), seg.ack(), seg.ctl(), copy);
        }
        return null;
    }

    void cancelRetransmissionTimer(final ChannelHandlerContext ctx) {
        if (retransmissionTimer != null) {
            retransmissionTimer.cancel(false);
            retransmissionTimer = null;
            LOG.trace("{} RETRANSMISSION timer cancelled.", ctx.channel());
        }
    }

    void restartRetransmissionTimer(final ChannelHandlerContext ctx,
                                    final TransmissionControlBlock tcb) {
        if (retransmissionTimer != null) {
            retransmissionTimer.cancel(false);
        }

        final long rto = tcb.rto();
        LOG.trace("{} RETRANSMISSION timer restarted: Timeout {}ms.", ctx.channel(), rto);
        retransmissionTimer = ctx.executor().schedule(() -> retransmissionTimeout(ctx, tcb, rto), rto, MILLISECONDS);
    }

    private void startTimeWaitTimer(final ChannelHandlerContext ctx) {
        cancelTimeWaitTimer(ctx);

        // RFC 9293: When a connection is closed actively, it MUST linger in the TIME-WAIT state for
        // RFC 9293: a time 2xMSL (Maximum Segment Lifetime) (MUST-13)
        final long timeWaitTimeout = config.msl().multipliedBy(2).toMillis();
        LOG.trace("{} TIME-WAIT timer created: Timeout {}ms.", ctx.channel(), timeWaitTimeout);
        timeWaitTimer = ctx.executor().schedule(() -> timeWaitTimeout(ctx), timeWaitTimeout, MILLISECONDS);
    }

    /**
     * TIME-WAIT TIMEOUT event as described in <a href="https://www.rfc-editor.org/rfc/rfc9293.html#section-3.10.8">RFC
     * 9293, Section 3.10.8</a>.
     */
    void timeWaitTimeout(final ChannelHandlerContext ctx) {
        timeWaitTimer = null;

        final long timeWaitTimeout = config.msl().multipliedBy(2).toMillis();
        LOG.trace("{} TIME-WAIT timer timeout after {}ms. Close channel.", ctx.channel(), timeWaitTimeout);

        // RFC 9293: If the time-wait timeout expires on a connection,
        // RFC 9293: delete the TCB,
        deleteTcb();

        if (state != CLOSED) {
            // RFC 9293: enter the CLOSED state,
            changeState(ctx, CLOSED);
        }

        // RFC 9293: and return.
        return;
    }

    private void cancelTimeWaitTimer(final ChannelHandlerContext ctx) {
        if (timeWaitTimer != null) {
            timeWaitTimer.cancel(false);
            timeWaitTimer = null;
            LOG.trace("{} TIME-WAIT timer cancelled.", ctx.channel(), state);
        }
    }

    private void startZeroWindowProbing(final ChannelHandlerContext ctx) {
        if (zeroWindowProber == null && !tcb.sendBuffer().isEmpty()) {
            // RFC 9293: The transmitting host SHOULD send the first zero-window probe when a zero
            // RFC 9293: window has existed for the retransmission timeout period (SHLD-29)
            // RFC 9293: (Section 3.8.1), and SHOULD increase exponentially the interval between
            // RFC 9293: successive probes (SHLD-30).
            final long rto = tcb.rto();
            LOG.trace("{} Zero-window probing timer created: Timeout {}ms.", ctx.channel(), rto);
            zeroWindowProber = ctx.executor().schedule(() -> {
                zeroWindowProber = null;

                LOG.trace("{} Zero-window has existed for {}ms. Send a 1 byte probe to check if receiver is really still unable to receive data.", ctx.channel(), rto);
                if (segmentizeAndSendData(ctx, 1) > 0) {
                    tcb.flush(ctx);
                }
            }, rto, MILLISECONDS);
        }
    }

    private void cancelZeroWindowProbing(final ChannelHandlerContext ctx) {
        if (zeroWindowProber != null) {
            zeroWindowProber.cancel(false);
            zeroWindowProber = null;
            LOG.trace("{} Zero-window probing timer cancelled.", ctx.channel(), state);
        }
    }
}<|MERGE_RESOLUTION|>--- conflicted
+++ resolved
@@ -76,10 +76,7 @@
 import static org.drasyl.util.NumberUtil.max;
 import static org.drasyl.util.NumberUtil.min;
 import static org.drasyl.util.Preconditions.requireInRange;
-<<<<<<< HEAD
 import static org.drasyl.util.RandomUtil.randomInt;
-=======
->>>>>>> 872a6790
 
 /**
  * This handler provides reliable and ordered delivery of bytes between hosts. The protocol is
@@ -127,17 +124,10 @@
 })
 public class ConnectionHandler extends ChannelDuplexHandler {
     private static final Logger LOG = LoggerFactory.getLogger(ConnectionHandler.class);
-<<<<<<< HEAD
-    private int localPort;
-    private int remotePort;
-    private final ConnectionConfig config;
-    State state; // FIXME: move to tcb
-=======
     private int requestedLocalPort;
     private int remotePort;
     private final ConnectionConfig config;
     State state; // FIXME: move to tcb?
->>>>>>> 872a6790
     TransmissionControlBlock tcb;
     ScheduledFuture<?> userTimer;
     ScheduledFuture<?> retransmissionTimer;
@@ -153,11 +143,7 @@
     private long segmentizedRemainingBytes;
 
     @SuppressWarnings("java:S107")
-<<<<<<< HEAD
-    ConnectionHandler(final int localPort,
-=======
     ConnectionHandler(final int requestedLocalPort,
->>>>>>> 872a6790
                       final int remotePort,
                       final ConnectionConfig config,
                       final State state,
@@ -170,11 +156,7 @@
                       final boolean userCallCloseAlreadyEnqueued,
                       final ChannelPromise closedPromise,
                       final ChannelHandlerContext ctx) {
-<<<<<<< HEAD
-        this.localPort = requireInRange(localPort, 0, MAX_PORT);
-=======
         this.requestedLocalPort = requireInRange(requestedLocalPort, 0, MAX_PORT);
->>>>>>> 872a6790
         this.remotePort = requireInRange(remotePort, 0, MAX_PORT);
         this.config = requireNonNull(config);
         this.state = state;
@@ -189,26 +171,15 @@
         this.userCallCloseAlreadyEnqueued = userCallCloseAlreadyEnqueued;
     }
 
-<<<<<<< HEAD
-    public ConnectionHandler(final int localPort,
-                             final int remotePort,
-                             final ConnectionConfig config) {
-        this(localPort, remotePort, config, null, null, null, null, null, null, null, null);
-=======
     public ConnectionHandler(final int requestedLocalPort,
                              final int remotePort,
                              final ConnectionConfig config) {
         this(requestedLocalPort, remotePort, config, null, null, null, null, null, null, false, false, null, null);
->>>>>>> 872a6790
     }
 
     public ConnectionHandler(final int remotePort,
                              final ConnectionConfig config) {
-<<<<<<< HEAD
-        this(0, remotePort, config, null, null, null, null, null, null, null, null);
-=======
         this(0, remotePort, config, null, null, null, null, null, null, false, false, null, null);
->>>>>>> 872a6790
     }
 
     public ConnectionHandler() {
@@ -383,12 +354,8 @@
                     LOG.trace("{} Handler is configured to perform passive OPEN process. Go to {} state and wait for remote peer to initiate OPEN process.", ctx.channel(), LISTEN);
                     changeState(ctx, LISTEN);
 
-<<<<<<< HEAD
                     tcb.localPort(localPort);
-                    tcb.ensureLocalPortIsSelected();
-=======
                     tcb.ensureLocalPortIsSelected(requestedLocalPort);
->>>>>>> 872a6790
 
                     // RFC 9293: and return.
                     return;
@@ -396,11 +363,7 @@
                 else {
                     LOG.trace("{} Handler is configured to perform active OPEN process. ChannelActive event acts as implicit OPEN call.", ctx.channel());
 
-<<<<<<< HEAD
-                    tcb.ensureLocalPortIsSelected();
-=======
                     tcb.ensureLocalPortIsSelected(requestedLocalPort);
->>>>>>> 872a6790
                     tcb.remotePort(remotePort);
 
                     // RFC 9293: If active and the remote socket is unspecified, return "error: remote
@@ -2471,19 +2434,11 @@
             }
         }
 
-<<<<<<< HEAD
-        //if (isRfc9293Duplicate) {
-        //    // RFC 9293: If the ACK is a duplicate (SEG.ACK =< SND.UNA), it can be ignored.
-        //    LOG.trace("{} Got duplicate ACK `{}`. Ignore.", ctx.channel(), seg);
-        //    return false;
-        //}
-=======
         if (isRfc9293Duplicate) {
             // RFC 9293: If the ACK is a duplicate (SEG.ACK =< SND.UNA), it can be ignored.
             LOG.trace("{} As SEG `{}` does not acknowledge any new data, we can now stop processing this SEG.", ctx.channel(), seg);
             return false;
         }
->>>>>>> 872a6790
         tcb.lastAdvertisedWindow(seg.wnd());
 
         if (greaterThan(seg.ack(), tcb.sndNxt())) {
@@ -2546,12 +2501,8 @@
                         final byte ctl,
                         final ByteBuf data) {
         final EnumMap<SegmentOption, Object> options = new EnumMap<>(SegmentOption.class);
-<<<<<<< HEAD
-        final Segment seg = new Segment(srcPort, dstPort, seq, ack, ctl, tcb != null ? tcb.rcvWnd() : config.rmem(), options, data);
-=======
         // SEG.WND is set in OutgoingSegmentQueue#flush
         final Segment seg = new Segment(srcPort, dstPort, seq, ack, ctl, 0, options, data);
->>>>>>> 872a6790
 
         if ((ctl & SYN) != 0) {
             // RFC 9293: TCP implementations SHOULD send an MSS Option in every SYN segment
@@ -2620,7 +2571,6 @@
         return formSegment(ctx, tcb.localPort(), tcb.remotePort(), seq, ack, ctl, data);
     }
 
-<<<<<<< HEAD
     private Segment formSegment(final ChannelHandlerContext ctx,
                                 final int srcPort,
                                 final int dstPort,
@@ -2630,15 +2580,10 @@
         return formSegment(ctx, srcPort, dstPort, seq, ack, ctl, Unpooled.EMPTY_BUFFER);
     }
 
-=======
->>>>>>> 872a6790
     private Segment formSegment(final ChannelHandlerContext ctx,
-                                final int srcPort,
-                                final int dstPort,
                                 final long seq,
                                 final long ack,
                                 final byte ctl) {
-<<<<<<< HEAD
         return formSegment(ctx, tcb.localPort(), tcb.remotePort(), seq, ack, ctl);
     }
 
@@ -2648,32 +2593,11 @@
                                 final long seq,
                                 final byte ctl) {
         return formSegment(ctx, srcPort, dstPort, seq, 0, ctl);
-=======
-        return formSegment(ctx, srcPort, dstPort, seq, ack, ctl, Unpooled.EMPTY_BUFFER);
->>>>>>> 872a6790
-    }
-
-    private Segment formSegment(final ChannelHandlerContext ctx,
-                                final long seq,
-                                final long ack,
-                                final byte ctl) {
-<<<<<<< HEAD
-=======
-        return formSegment(ctx, tcb.localPort(), tcb.remotePort(), seq, ack, ctl);
-    }
-
-    private Segment formSegment(final ChannelHandlerContext ctx,
-                                final int srcPort,
-                                final int dstPort,
-                                final long seq,
-                                final byte ctl) {
-        return formSegment(ctx, srcPort, dstPort, seq, 0, ctl);
     }
 
     private Segment formSegment(final ChannelHandlerContext ctx,
                                 final long seq,
                                 final byte ctl) {
->>>>>>> 872a6790
         return formSegment(ctx, tcb.localPort(), tcb.remotePort(), seq, ctl);
     }
 
@@ -2784,14 +2708,8 @@
         // RFC 6298: (5.5) The host MUST set RTO <- RTO * 2 ("back off the timer"). The maximum
         // RFC 6298:       value discussed in (2.5) above may be used to provide an upper bound
         // RFC 6298:       to this doubling operation.
-<<<<<<< HEAD
-        final long oldRto = tcb.rto();
-        tcb.rto(tcb.rto() * 2);
-        LOG.trace("{} RETRANSMISSION timer timeout: Change RTO from {}ms to {}ms.", ctx.channel(), oldRto, tcb.rto());
-=======
         LOG.trace("{} RETRANSMISSION timer timeout: Double RTO (\"back off the timer\").", ctx.channel());
         tcb.rto(ctx, tcb.rto() * 2);
->>>>>>> 872a6790
 
         // RFC 6298: (5.6) Start the retransmission timer, such that it expires after RTO
         // RFC 6298:       seconds (for the value of RTO after the doubling operation outlined
