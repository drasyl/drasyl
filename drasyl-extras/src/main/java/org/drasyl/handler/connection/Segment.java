/*
 * Copyright (c) 2020-2023 Heiko Bornholdt and Kevin Röbert
 *
 * Permission is hereby granted, free of charge, to any person obtaining a copy
 * of this software and associated documentation files (the "Software"), to deal
 * in the Software without restriction, including without limitation the rights
 * to use, copy, modify, merge, publish, distribute, sublicense, and/or sell
 * copies of the Software, and to permit persons to whom the Software is
 * furnished to do so, subject to the following conditions:
 *
 * The above copyright notice and this permission notice shall be included in all
 * copies or substantial portions of the Software.
 *
 * THE SOFTWARE IS PROVIDED "AS IS", WITHOUT WARRANTY OF ANY KIND,
 * EXPRESS OR IMPLIED, INCLUDING BUT NOT LIMITED TO THE WARRANTIES OF
 * MERCHANTABILITY, FITNESS FOR A PARTICULAR PURPOSE AND NONINFRINGEMENT.
 * IN NO EVENT SHALL THE AUTHORS OR COPYRIGHT HOLDERS BE LIABLE FOR ANY CLAIM,
 * DAMAGES OR OTHER LIABILITY, WHETHER IN AN ACTION OF CONTRACT, TORT OR
 * OTHERWISE, ARISING FROM, OUT OF OR IN CONNECTION WITH THE SOFTWARE OR THE USE
 * OR OTHER DEALINGS IN THE SOFTWARE.
 */
package org.drasyl.handler.connection;

import io.netty.buffer.ByteBuf;
import io.netty.buffer.DefaultByteBufHolder;
import io.netty.buffer.Unpooled;
import org.drasyl.util.SerialNumberArithmetic;

import java.util.ArrayList;
import java.util.EnumMap;
import java.util.List;
import java.util.Map;
import java.util.Map.Entry;
import java.util.Objects;

import static java.util.Objects.requireNonNull;
import static org.drasyl.handler.connection.TransmissionControlBlock.MAX_PORT;
import static org.drasyl.handler.connection.TransmissionControlBlock.MIN_PORT;
import static org.drasyl.util.Preconditions.requireInRange;
import static org.drasyl.util.Preconditions.requireNonNegative;
import static org.drasyl.util.RandomUtil.randomLong;

/**
 * Message used by {@link ConnectionHandler} to provide reliable and ordered delivery of bytes
 * between hosts.
 */
@SuppressWarnings({ "java:S1845", "java:S3052" })
public class Segment extends DefaultByteBufHolder {
    public static final long MIN_SEQ_NO = 0L;
    public static final long MAX_SEQ_NO = 4_294_967_295L;
    // Source Port: 2 bytes
    // Destination Port: 2 bytes
    // SEQ: 4 bytes
    // ACK: 4 bytes
    // Checksum: 2 bytes
    // CTL: 1 byte
    // Window: 4 bytes
    // Options: 1 bytes
    //   END_OF_OPTION_LIST: 1 byte
    // data: arbitrary number of bytes
    public static final int SEG_HDR_SIZE = 20;
    static final int SEQ_NO_SPACE = 32;
    static final byte ACK = 1 << 4;
    static final byte PSH = 1 << 3;
    static final byte RST = 1 << 2;
    static final byte SYN = 1 << 1;
    @SuppressWarnings("PointlessBitwiseExpression")
    static final byte FIN = 1 << 0;
    private final int srcPort;
    private final int dstPort;
    private final long seq;
    private final long ack;
    private final byte ctl;
    private final long wnd;
    private final int cks;
    private final Map<SegmentOption, Object> options;

<<<<<<< HEAD
=======
    @SuppressWarnings("java:S107")
>>>>>>> 872a6790
    Segment(final int srcPort,
            final int dstPort,
            final long seq,
            final long ack,
            final byte ctl,
            final long wnd,
            final int cks,
            final Map<SegmentOption, Object> options,
            final ByteBuf data) {
        super(data);
<<<<<<< HEAD
        this.srcPort = requireInRange(srcPort, TransmissionControlBlock.MIN_PORT, TransmissionControlBlock.MAX_PORT);
        this.dstPort = requireInRange(dstPort, TransmissionControlBlock.MIN_PORT, TransmissionControlBlock.MAX_PORT);
=======
        this.srcPort = requireInRange(srcPort, MIN_PORT, MAX_PORT);
        this.dstPort = requireInRange(dstPort, MIN_PORT, MAX_PORT);
>>>>>>> 872a6790
        this.seq = requireInRange(seq, MIN_SEQ_NO, MAX_SEQ_NO);
        this.ack = requireInRange(ack, MIN_SEQ_NO, MAX_SEQ_NO);
        this.ctl = ctl;
        this.wnd = requireNonNegative(wnd);
        this.cks = cks;
        this.options = requireNonNull(options);
    }

<<<<<<< HEAD
=======
    @SuppressWarnings("java:S107")
>>>>>>> 872a6790
    Segment(final int srcPort,
            final int dstPort,
            final long seq,
            final long ack,
            final byte ctl,
            final long wnd,
            final Map<SegmentOption, Object> options,
            final ByteBuf data) {
        this(srcPort, dstPort, seq, ack, ctl, wnd, (short) 0, options, data);
    }

    Segment(final int srcPort,
            final int dstPort,
            final long seq,
            final long ack,
            final byte ctl,
            final Map<SegmentOption, Object> options,
            final ByteBuf data) {
        this(srcPort, dstPort, seq, ack, ctl, 0, options, data);
    }

    Segment(final int srcPort,
            final int dstPort,
            final long seq,
            final long ack,
            final byte ctl,
            final long wnd,
            final ByteBuf data) {
        this(srcPort, dstPort, seq, ack, ctl, wnd, new EnumMap<>(SegmentOption.class), data);
    }

    Segment(final int srcPort,
            final int dstPort,
            final long seq,
            final long ack,
            final byte ctl,
            final ByteBuf data) {
        this(srcPort, dstPort, seq, ack, ctl, 0, data);
    }

    Segment(final int srcPort,
            final int dstPort,
            final long seq,
            final byte ctl) {
        this(srcPort, dstPort, seq, 0, ctl, 0, new EnumMap<>(SegmentOption.class), Unpooled.EMPTY_BUFFER);
    }

    public Segment(final int srcPort,
                   final int dstPort,
                   final long seq,
                   final byte ctl,
                   final long wnd) {
        this(srcPort, dstPort, seq, 0, ctl, wnd, new EnumMap<>(SegmentOption.class), Unpooled.EMPTY_BUFFER);
    }

    public Segment(final int srcPort,
                   final int dstPort,
                   final long seq,
                   final long ack,
                   final byte ctl,
                   final long wnd) {
        this(srcPort, dstPort, seq, ack, ctl, wnd, new EnumMap<>(SegmentOption.class), Unpooled.EMPTY_BUFFER);
    }

    public Segment(final int srcPort,
                   final int dstPort,
                   final long seq,
                   final long ack,
                   final byte ctl) {
        this(srcPort, dstPort, seq, ack, ctl, 0);
    }

    /**
     * Returns the source port of this segment.
     *
     * @return the source port of this segment
     */
    public int srcPort() {
        return srcPort;
    }

    /**
     * Returns the destination port of this segment.
     *
     * @return the destination port of this segment
     */
    public int dstPort() {
        return dstPort;
    }

    /**
     * Returns the number of this segment.
     *
     * @return the sequence number of this segment
     */
    public long seq() {
        return seq;
    }

    /**
     * Returns the acknowledgement number (which is set to the next expected sequence number from
     * the other party).
     *
     * @return the acknowledgement number (which is set to the next expected sequence number from
     * the other party)
     */
    public long ack() {
        return ack;
    }

    /**
     * Returns the control byte which defines which flags (such as SYN, ACK, FIN, RST, and PSH) for
     * this segment are set.
     *
     * @return the control byte which defines which flags (such as SYN, ACK, FIN, RST, and PSH) for
     * this segment are set
     */
    public byte ctl() {
        return ctl;
    }

    /**
     * Returns the window size which indicates the amount of data, in bytes, that the sender of the
     * segment is willing to accept from the other party, effectively controlling the flow of data
     * and preventing buffer overflow.
     *
     * @return the window size which indicates the amount of data, in bytes, that the sender of the
     * segment is willing to accept from the other party, effectively controlling the flow of data
     * and preventing buffer overflow
     */
    public long wnd() {
        return wnd;
    }

    /**
     * Returns the checksum which is used for error-checking of the header and data, helping to
     * ensure that the information has not been altered in transit due to network corruption.
     *
     * @return the checksum which is used for error-checking of the header and data, helping to
     * ensure that the information has not been altered in transit due to network corruption
     */
    public int cks() {
        return cks;
    }

    /**
     * Returns {@code true}, if the ACK flag is set for this segment.
     *
     * @return {@code true}, if the ACK flag is set for this segment
     */
    public boolean isAck() {
        return (ctl & ACK) != 0;
    }

    /**
     * Returns {@code true}, if only ACK flag (and no other flag) is set for this segment.
     *
     * @return {@code true}, if only ACK flag (and no other flag) is set for this segment
     */
    public boolean isOnlyAck() {
        return ctl == ACK;
    }

    /**
     * Returns {@code true}, if the PSH flag is set for this segment.
     *
     * @return {@code true}, if the PSH flag is set for this segment
     */
    public boolean isPsh() {
        return (ctl & PSH) != 0;
    }

    /**
     * Returns {@code true}, if the RST flag is set for this segment.
     *
     * @return {@code true}, if the RST flag is set for this segment
     */
    public boolean isRst() {
        return (ctl & RST) != 0;
    }

    /**
     * Returns {@code true}, if the SYN flag is set for this segment.
     *
     * @return {@code true}, if the SYN flag is set for this segment
     */
    public boolean isSyn() {
        return (ctl & SYN) != 0;
    }

    /**
     * Returns {@code true}, if only SYN flag (and no other flag) is set for this segment.
     *
     * @return {@code true}, if only SYN flag (and no other flag) is set for this segment
     */
    @SuppressWarnings("BooleanMethodIsAlwaysInverted")
    public boolean isOnlySyn() {
        return ctl == SYN;
    }

    /**
     * Returns {@code true}, if the FIN flag is set for this segment.
     *
     * @return {@code true}, if the FIN flag is set for this segment
     */
    public boolean isFin() {
        return (ctl & FIN) != 0;
    }

    public Map<SegmentOption, Object> options() {
        return options;
    }

    /**
     * Returns the length (in segments) of this segment.
     *
     * @return the length (in segments) of this segment
     */
    public int len() {
        if (isSyn() || isFin()) {
            // the SYN and FIN flags each count as one segment (SYN and FIN are never set at the
            // same time)
            return 1 + content().readableBytes();
        }
        else {
            return content().readableBytes();
        }
    }

    @Override
    public boolean equals(final Object o) {
        if (this == o) {
            return true;
        }
        if (o == null || getClass() != o.getClass()) {
            return false;
        }
        if (!super.equals(o)) {
            return false;
        }
        final Segment segment = (Segment) o;
        return srcPort == segment.srcPort && dstPort == segment.dstPort && seq == segment.seq && ack == segment.ack && ctl == segment.ctl;
    }

    @Override
    public int hashCode() {
        return Objects.hash(super.hashCode(), srcPort, dstPort, seq, ack, ctl);
    }

    @Override
    public String toString() {
        final List<String> controlBitLabels = new ArrayList<>();
        if (isPsh()) {
            controlBitLabels.add("PSH");
        }
        if (isRst()) {
            controlBitLabels.add("RST");
        }
        if (isFin()) {
            controlBitLabels.add("FIN");
        }
        if (isSyn()) {
            controlBitLabels.add("SYN");
        }
        if (isAck()) {
            controlBitLabels.add("ACK");
        }
        final List<String> optionsLabel = new ArrayList<>();
        for (final Entry<SegmentOption, Object> entry : options.entrySet()) {
            final SegmentOption option = entry.getKey();
            final Object value = entry.getValue();
            optionsLabel.add(option.toString() + "=" + value);
        }

        return "<S=" + srcPort + "/D=" + dstPort + "><SEQ=" + seq + "><ACK=" + ack + "><CTL=" + String.join(",", controlBitLabels) + "><WIN=" + wnd + "><CKS=" + cks + "><LEN=" + len() + "><OPTS=" + String.join(",", optionsLabel) + ">";
    }

    @Override
    public Segment copy() {
        return new Segment(srcPort, dstPort, seq, ack, ctl, wnd, cks, new EnumMap<>(options), content().copy());
    }

    /**
     * Returns the sequence number of the last byte in this segment.
     *
     * @return the sequence number of the last byte in this segment
     */
    public long lastSeq() {
        if (len() == 0) {
            return seq();
        }
        return add(seq(), len() - 1L);
    }

    /**
     * Returns {@code true}, if this segment must be accepted by the receiver.
     *
     * @return {@code true}, if this segment must be accepted by the receiver
     */
    public boolean mustBeAcked() {
        return (!isOnlyAck() && !isRst()) || len() != 0;
    }

    @Override
    public Segment retain() {
        return (Segment) super.retain();
    }

    /**
     * Advances {@code seq} by {@code advancement}. The addition operation is applying the rules
     * specified in
     * <a href="https://www.rfc-editor.org/rfc/rfc1982">RFC 1982: Serial Number Arithmetic</a>.
     *
     * @param seq
     * @param advancement
     * @return advanced sequence number
     */
    public static long advanceSeq(final long seq, final long advancement) {
        return add(seq, advancement);
    }

    /**
     * Returns a random sequence number between [0,4294967295].
     *
     * @return random sequence number between [0,4294967295]
     */
    public static long randomSeq() {
        return randomLong(0, MAX_SEQ_NO);
    }

    /**
     * @param s sequence number we want increment. Must be non-negative.
     * @param n number to add. Must be within range {@code [0, (2^(serialBits - 1) - 1)]}
     * @return resulting sequence number of the addition
     */
    public static long add(final long s, final long n) {
        return SerialNumberArithmetic.add(s, n, SEQ_NO_SPACE);
    }

    public static long sub(final long i1, final long i2) {
        return SerialNumberArithmetic.sub(i1, i2, SEQ_NO_SPACE);
    }

    /**
     * @param i1 first non-negative number
     * @param i2 second non-negative number
     * @return {@code true} if {@code i1} is less than {@code i2}. Otherwise {@code false}
     */
    public static boolean lessThan(final long i1, final long i2) {
        return SerialNumberArithmetic.lessThan(i1, i2, SEQ_NO_SPACE);
    }

    /**
     * @param i1 first non-negative number
     * @param i2 second non-negative number
     * @return {@code true} if {@code i1} is less than or equal to {@code i2}. Otherwise
     * {@code false}
     */
    public static boolean lessThanOrEqualTo(final long i1, final long i2) {
        return SerialNumberArithmetic.lessThanOrEqualTo(i1, i2, SEQ_NO_SPACE);
    }

    /**
     * @param i1 first non-negative number
     * @param i2 second non-negative number
     * @return {@code true} if {@code i1} is greater than {@code i2}. Otherwise {@code false}
     */
    public static boolean greaterThan(final long i1, final long i2) {
        return SerialNumberArithmetic.greaterThan(i1, i2, SEQ_NO_SPACE);
    }

    /**
     * @param i1 first non-negative number
     * @param i2 second non-negative number
     * @return {@code true} if {@code i1} is greater than or equal to {@code i2}. Otherwise
     * {@code false}
     */
    public static boolean greaterThanOrEqualTo(final long i1, final long i2) {
        return SerialNumberArithmetic.greaterThanOrEqualTo(i1, i2, SEQ_NO_SPACE);
    }
}<|MERGE_RESOLUTION|>--- conflicted
+++ resolved
@@ -75,10 +75,7 @@
     private final int cks;
     private final Map<SegmentOption, Object> options;
 
-<<<<<<< HEAD
-=======
     @SuppressWarnings("java:S107")
->>>>>>> 872a6790
     Segment(final int srcPort,
             final int dstPort,
             final long seq,
@@ -89,13 +86,8 @@
             final Map<SegmentOption, Object> options,
             final ByteBuf data) {
         super(data);
-<<<<<<< HEAD
-        this.srcPort = requireInRange(srcPort, TransmissionControlBlock.MIN_PORT, TransmissionControlBlock.MAX_PORT);
-        this.dstPort = requireInRange(dstPort, TransmissionControlBlock.MIN_PORT, TransmissionControlBlock.MAX_PORT);
-=======
         this.srcPort = requireInRange(srcPort, MIN_PORT, MAX_PORT);
         this.dstPort = requireInRange(dstPort, MIN_PORT, MAX_PORT);
->>>>>>> 872a6790
         this.seq = requireInRange(seq, MIN_SEQ_NO, MAX_SEQ_NO);
         this.ack = requireInRange(ack, MIN_SEQ_NO, MAX_SEQ_NO);
         this.ctl = ctl;
@@ -104,10 +96,7 @@
         this.options = requireNonNull(options);
     }
 
-<<<<<<< HEAD
-=======
     @SuppressWarnings("java:S107")
->>>>>>> 872a6790
     Segment(final int srcPort,
             final int dstPort,
             final long seq,
