--- conflicted
+++ resolved
@@ -483,10 +483,6 @@
      * {@code false}
      */
     public static boolean greaterThanOrEqualTo(final long s1, final long s2) {
-<<<<<<< HEAD
-        return s1 == s2 ||greaterThan(s1, s2);
-=======
         return s1 == s2 || greaterThan(s1, s2);
->>>>>>> 97a2cd96
     }
 }