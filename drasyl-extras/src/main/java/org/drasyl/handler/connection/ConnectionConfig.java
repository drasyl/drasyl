/*
 * Copyright (c) 2020-2023 Heiko Bornholdt and Kevin Röbert
 *
 * Permission is hereby granted, free of charge, to any person obtaining a copy
 * of this software and associated documentation files (the "Software"), to deal
 * in the Software without restriction, including without limitation the rights
 * to use, copy, modify, merge, publish, distribute, sublicense, and/or sell
 * copies of the Software, and to permit persons to whom the Software is
 * furnished to do so, subject to the following conditions:
 *
 * The above copyright notice and this permission notice shall be included in all
 * copies or substantial portions of the Software.
 *
 * THE SOFTWARE IS PROVIDED "AS IS", WITHOUT WARRANTY OF ANY KIND,
 * EXPRESS OR IMPLIED, INCLUDING BUT NOT LIMITED TO THE WARRANTIES OF
 * MERCHANTABILITY, FITNESS FOR A PARTICULAR PURPOSE AND NONINFRINGEMENT.
 * IN NO EVENT SHALL THE AUTHORS OR COPYRIGHT HOLDERS BE LIABLE FOR ANY CLAIM,
 * DAMAGES OR OTHER LIABILITY, WHETHER IN AN ACTION OF CONTRACT, TORT OR
 * OTHERWISE, ARISING FROM, OUT OF OR IN CONNECTION WITH THE SOFTWARE OR THE USE
 * OR OTHER DEALINGS IN THE SOFTWARE.
 */
package org.drasyl.handler.connection;

import com.google.auto.value.AutoValue;
import io.netty.channel.Channel;
import io.netty.channel.ChannelHandlerContext;
import org.drasyl.util.RandomUtil;

import java.time.Duration;
import java.util.function.BiFunction;
import java.util.function.Function;
import java.util.function.IntSupplier;
import java.util.function.LongSupplier;

import static java.time.Duration.ofMillis;
import static java.time.Duration.ofSeconds;
import static org.drasyl.handler.connection.TransmissionControlBlock.MAX_PORT;
import static org.drasyl.handler.connection.TransmissionControlBlock.MIN_PORT;
import static org.drasyl.handler.connection.TransmissionControlBlock.DRASYL_HDR_SIZE;
<<<<<<< HEAD
=======
import static org.drasyl.handler.connection.TransmissionControlBlock.MAX_PORT;
import static org.drasyl.handler.connection.TransmissionControlBlock.MIN_PORT;
>>>>>>> 872a6790
import static org.drasyl.util.RandomUtil.randomInt;

@AutoValue
public abstract class ConnectionConfig {
    // Google Cloud applied MTU is 1460
    static final int IP_MTU = 1500;
    static final ConnectionConfig DEFAULT = new AutoValue_ConnectionConfig.Builder()
<<<<<<< HEAD
            .portSupplier(() -> randomInt(MIN_PORT, MAX_PORT))
=======
            .unusedPortSupplier(() -> randomInt(MIN_PORT, MAX_PORT))
>>>>>>> 872a6790
            .issSupplier(Segment::randomSeq)
            .sndBufSupplier(SendBuffer::new)
            .rtnsQSupplier(channel -> new RetransmissionQueue())
            .rcfBufSupplier(ReceiveBuffer::new)
            .tcbSupplier((config, channel) -> new TransmissionControlBlock(
                    config,
                    0,
                    0,
                    0,
                    0,
                    0,
                    0,
                    0,
                    0,
                    config.sndBufSupplier().apply(channel),
                    config.rtnsQSupplier().apply(channel),
                    config.rcfBufSupplier().apply(channel),
                    0,
                    0,
                    false
            ))
            .activeOpen(true)
            .rmem(65_535 * 10)
            // FIXME: change back to 2 minutes?
            .msl(ofSeconds(2))
            .noDelay(false)
            .overrideTimeout(ofMillis(100))
            .fs(1d / 2)
            .userTimeout(ofSeconds(60))
            .timestamps(false)
            .rto(ofSeconds(1))
            .lBound(ofSeconds(1))
            .uBound(ofSeconds(2))
            .alpha(1d / 8)
            .beta(1d / 4)
            .k(4)
            .clock(new Clock() {
                private long offset;

                @Override
                public long time() {
                    final long time = System.nanoTime() / 100_000; // convert to 10ms granularity
                    if (offset == 0) {
                        // clocks does not require to be synchronized between sender and receiver.
                        // to reduce time till  overflow, start at 0
                        offset = time;
                    }
                    return time - offset;
                }

                @Override
                public double g() {
                    return 1.0 / 100; // 10ms granularity
                }
            })
            .sack(false) // not implemented yet
            .mmsS(IP_MTU - DRASYL_HDR_SIZE)
            .mmsR(IP_MTU - DRASYL_HDR_SIZE)
            .newReno(false) // New Reno is buggy?
            .limitedTransmit(false)
            .build();

    public static Builder newBuilder() {
        return DEFAULT.toBuilder();
    }

<<<<<<< HEAD
    public abstract IntSupplier portSupplier();
=======
    public abstract IntSupplier unusedPortSupplier();
>>>>>>> 872a6790

    public abstract LongSupplier issSupplier();

    public abstract Function<Channel, SendBuffer> sndBufSupplier();

    public abstract Function<Channel, RetransmissionQueue> rtnsQSupplier();

    public abstract Function<Channel, ReceiveBuffer> rcfBufSupplier();

    public abstract BiFunction<ConnectionConfig, Channel, TransmissionControlBlock> tcbSupplier();

    public abstract boolean activeOpen();

    public abstract int rmem();

    public abstract Duration msl();

    public abstract Duration userTimeout();

    public abstract boolean noDelay();

    public abstract boolean timestamps();

    public abstract double alpha();

    public abstract double beta();

    public abstract int k();

    public abstract Clock clock();

    public abstract Duration lBound();

    public abstract Duration uBound();

    public boolean sack() {
        return false;
    }

    public abstract Duration overrideTimeout();

    public abstract Duration rto();

    public abstract int mmsS();

    public abstract int mmsR();

    public abstract boolean newReno();

    public abstract boolean limitedTransmit();

    public abstract double fs();

    public abstract Builder toBuilder();

    public interface Clock {
        long time();

        // clock granularity in seconds
        double g();
    }

    @AutoValue.Builder
    public abstract static class Builder {
<<<<<<< HEAD
        public abstract Builder portSupplier(final IntSupplier portSupplier);
=======
        public abstract Builder unusedPortSupplier(final IntSupplier unusedPortSupplier);
>>>>>>> 872a6790

        /**
         * Used to choose an initial send sequence number. A random number within [0,4294967296] is
         * chosen by default.
         */
        public abstract Builder issSupplier(final LongSupplier issSupplier);

        /**
         * Used to create the {@link SendBuffer}.
         */
        public abstract Builder sndBufSupplier(final Function<Channel, SendBuffer> sndBufSupplier);

        /**
         * Used to create the {@link RetransmissionQueue}.
         */
        public abstract Builder rtnsQSupplier(final Function<Channel, RetransmissionQueue> rtnsQSupplier);

        /**
         * Used to create the {@link ReceiveBuffer}.
         */
        public abstract Builder rcfBufSupplier(final Function<Channel, ReceiveBuffer> rcfBufSupplier);

        /**
         * Used to create the {@link TransmissionControlBlock}.
         */
        public abstract Builder tcbSupplier(final BiFunction<ConnectionConfig, Channel, TransmissionControlBlock> tcbProvider);

        /**
         * If enabled, a handshake will be issued on
         * {@link io.netty.channel.ChannelInboundHandler#channelActive(ChannelHandlerContext)}.
         * Otherwise, the remote peer must initiate the handshake.
         */
        public abstract Builder activeOpen(final boolean activeOpen);

        /**
         * Defines the receive buffer size (rmem). Refers to the amount of memory allocated on the
         * receiving side of a connection to temporarily store incoming data before it's processed
         * by the application. Increasing the buffer size can improve network performance by
         * reducing the likelihood of packet loss due to buffer overflow. However, it can also
         * increase memory usage on the receiving side and may not always result in significant
         * performance gains. Set to {@code 65535} bytes by default.
         */
        public abstract Builder rmem(final int rmem);

        /**
         * The maximum segment lifetime, the time a segment can exist in the network. According to
         * RFC 9293, arbitrarily defined to be 2 minutes by default.
         */
        public abstract Builder msl(final Duration msl);

        /**
         * If enabled, small data packets are sent without delay, instead of waiting for larger
         * packets to be filled. Disabling can reduce latency and improve the responsiveness of
         * real-time applications, but may increase the overall network traffic.
         *
         * @see #overrideTimeout(Duration)
         * @see <a href="https://www.rfc-editor.org/rfc/rfc9293.html#section-3.7.4">RFC 9293,
         * Section 3.7.4.</a>
         */
        public abstract Builder noDelay(final boolean noDelay);

        /**
         * Defines how long small data packets are delayed at most. According to RFC 9293, the
         * override timeout should be in the range 0.1 - 1.0 seconds. Default value is 0.1 seconds.
         *
         * @see #noDelay(boolean)
         * @see <a href="https://www.rfc-editor.org/rfc/rfc9293.html#section-3.8.6.2.1">RFC 9293,
         * Section 3.8.6.2.1.</a>
         */
        public abstract Builder overrideTimeout(final Duration overrideTimeout);

        /**
         * A constant used by the Nagle algorithm. Recommended value is 1/2. The default is set to
         * this recommendation
         *
         * @see #noDelay(boolean)
         * @see <a href="https://www.rfc-editor.org/rfc/rfc9293.html#section-3.8.6.2.1">RFC 9293,
         * Section 3.8.6.2.1.</a>
         */
        public abstract Builder fs(final double fs);

        /**
         * Defines the duration how long a connection waits for sent data to be acknowledged before
         * the connection is closed.
         */
        public abstract Builder userTimeout(final Duration userTimeout);

        /**
         * Enables the Timestamps option which is used for round-trip time measurements. Used to
         * arrive a reasonable value for the retransmission timeout. If disabled, the timeout
         * specified by {@link #rto(Duration)} is used. Enabled by default.
         *
         * @see #rto(Duration)
         * @see <a href="https://www.rfc-editor.org/rfc/rfc7323.html#section-3">RFC 7323,
         * Section 3.</a>
         */
        public abstract Builder timestamps(final boolean timestamps);

        /**
         * The retransmission timeout (RTO) is the amount of time that a connection waits before
         * retransmitting a packet that has not been acknowledged.
         *
         * @see #timestamps(boolean)
         * @see #lBound(Duration)
         * @see #uBound(Duration)
         * @see <a href="https://www.rfc-editor.org/rfc/rfc7323.html#section-3">RFC 7323,
         * Section 3.</a>
         */
        public abstract Builder rto(final Duration rto);

        /**
         * The minimum value allowed for the retransmission timeout. This is 1 second by default. If
         * {@link #timestamps(boolean)} is disabled, this value is used as static retransmission
         * timeout.
         *
         * @see #timestamps(boolean)
         * @see #rto(Duration)
         * @see #uBound(Duration)
         * @see <a href="https://www.rfc-editor.org/rfc/rfc793#section-3.7">RFC 793,
         * Section 3.7.</a>
         */
        public abstract Builder lBound(final Duration lBound);

        /**
         * The maximum value allowed for the retransmission timeout. This is 1 minute by default.
         *
         * @see #timestamps(boolean)
         * @see #rto(Duration)
         * @see #lBound(Duration)
         * @see <a href="https://www.rfc-editor.org/rfc/rfc793#section-3.7">RFC 793,
         * Section 3.7.</a>
         */
        public abstract Builder uBound(final Duration uBound);

        /**
         * The ALPHA smoothing factor used for congestion control algorithm to calculate the current
         * congestion window size. It determines the weight given to new data when estimating the
         * network's bandwidth.
         * <p>
         * A higher value for the ALPHA parameter leads to more aggressive growth of the congestion
         * window and can result in higher throughput but may also cause more congestion in the
         * network. A lower value for the ALPHA parameter can help to reduce congestion but may also
         * lead to lower throughput.
         * <p>
         * According to RFC 6298, a value of 1/8 is suggested. The default is set to this
         * suggestion.
         *
         * @see #beta(double)
         * @see <a href="https://www.rfc-editor.org/rfc/rfc6298.html#section-2">RFC 6298,
         * Section 2.</a>
         */
        public abstract Builder alpha(final double alpha);

        /**
         * The BETA delay variance factor is used in congestion control algorithm. It's used to
         * adjust the rate at which the congestion window size is decreased when packets are lost or
         * delayed.
         * <p>
         * A higher value for the BETA parameter can cause the connection to be more aggressive in
         * reducing the congestion window, which can help to prevent congestion but may also lead to
         * reduced throughput. A lower value for the BETA parameter can result in less aggressive
         * reduction of the congestion window, which can lead to higher throughput but may also
         * cause more congestion in the network.
         * <p>
         * According to RFC 6298, a value of 1/4 is suggested. The default is set to this
         * suggestion.
         *
         * @see #alpha(double)
         * @see <a href="https://www.rfc-editor.org/rfc/rfc6298.html#section-2">RFC 6298,
         * Section 2.</a>
         */
        public abstract Builder beta(final double beta);

        /**
         * The K constant is used to scale the RTT variance to calculate the retransmission
         * timeout.
         * <p>
         * According to RFC 6298, a value of 4 is suggested. The default is set to this suggestion.
         *
         * @see <a href="https://www.rfc-editor.org/rfc/rfc6298.html#section-2">RFC 6298,
         * Section 2.</a>
         */
        public abstract Builder k(final int k);

        /**
         * Defines the clock used as time source.
         */
        public abstract Builder clock(final Clock clock);

        /**
         * Enables the Selective Acknowledgment options that improves the performance when multiple
         * packets are lost from one window of data.
         * <p>
         * Currently not fully implemented. Can not be enabled.
         *
         * @see <a href="https://www.rfc-editor.org/rfc/rfc2018">RFC 2018</a>
         */
        public Builder sack(final boolean sack) {
            if (sack) {
                throw new UnsupportedOperationException();
            }

            return this;
        }

        /**
         * The maximum segment size for a drasyl-layer message that a connection may send. This
         * value is the IP layer MTU (drasyl assumes a MTU of 1460) minus the drasyl header size. So
         * this value specifies the segment size sent to the wire (including header).
         *
         * @see <a href="https://www.rfc-editor.org/rfc/rfc9293.html#section-3.7.1">RFC 9293,
         * Section 3.7.1.</a>
         */
        public abstract Builder mmsS(final int mmsS);

        /**
         * The maximum size for a drasyl-layer message that can be received. This value is the IP
         * layer MTU (drasyl assumes a MTU of 1460) minus the drasyl header size. So this value
         * specifies the segment size sent to the wire (including header).
         *
         * @see <a href="https://www.rfc-editor.org/rfc/rfc9293.html#section-3.7.1">RFC 9293,
         * Section 3.7.1.</a>
         */
        public abstract Builder mmsR(final int mmsR);

        /**
         * NewReno is an improvement of the fast recovery algorithm. Enabled by default.
         *
         * @see <a href="https://www.rfc-editor.org/rfc/rfc6582">RFC 6582</a>
         */
        public abstract Builder newReno(final boolean newReno);

        /**
         * Enables limited transmit which allows more effectively recovery lost segments when a
         * connection's congestion window is small, or when a large number of segments are lost in a
         * single transmission window. Enabled by default.
         *
         * @see <a href="https://www.rfc-editor.org/rfc/rfc3042">RFC 3042</a>
         */
        public abstract Builder limitedTransmit(final boolean limitedTransmit);

        abstract ConnectionConfig autoBuild();

        public ConnectionConfig build() {
            return autoBuild();
        }
    }
}<|MERGE_RESOLUTION|>--- conflicted
+++ resolved
@@ -34,14 +34,9 @@
 
 import static java.time.Duration.ofMillis;
 import static java.time.Duration.ofSeconds;
+import static org.drasyl.handler.connection.TransmissionControlBlock.DRASYL_HDR_SIZE;
 import static org.drasyl.handler.connection.TransmissionControlBlock.MAX_PORT;
 import static org.drasyl.handler.connection.TransmissionControlBlock.MIN_PORT;
-import static org.drasyl.handler.connection.TransmissionControlBlock.DRASYL_HDR_SIZE;
-<<<<<<< HEAD
-=======
-import static org.drasyl.handler.connection.TransmissionControlBlock.MAX_PORT;
-import static org.drasyl.handler.connection.TransmissionControlBlock.MIN_PORT;
->>>>>>> 872a6790
 import static org.drasyl.util.RandomUtil.randomInt;
 
 @AutoValue
@@ -49,11 +44,7 @@
     // Google Cloud applied MTU is 1460
     static final int IP_MTU = 1500;
     static final ConnectionConfig DEFAULT = new AutoValue_ConnectionConfig.Builder()
-<<<<<<< HEAD
-            .portSupplier(() -> randomInt(MIN_PORT, MAX_PORT))
-=======
             .unusedPortSupplier(() -> randomInt(MIN_PORT, MAX_PORT))
->>>>>>> 872a6790
             .issSupplier(Segment::randomSeq)
             .sndBufSupplier(SendBuffer::new)
             .rtnsQSupplier(channel -> new RetransmissionQueue())
@@ -83,7 +74,7 @@
             .overrideTimeout(ofMillis(100))
             .fs(1d / 2)
             .userTimeout(ofSeconds(60))
-            .timestamps(false)
+            .timestamps(true)
             .rto(ofSeconds(1))
             .lBound(ofSeconds(1))
             .uBound(ofSeconds(2))
@@ -112,19 +103,15 @@
             .sack(false) // not implemented yet
             .mmsS(IP_MTU - DRASYL_HDR_SIZE)
             .mmsR(IP_MTU - DRASYL_HDR_SIZE)
-            .newReno(false) // New Reno is buggy?
-            .limitedTransmit(false)
+            .newReno(true)
+            .limitedTransmit(true)
             .build();
 
     public static Builder newBuilder() {
         return DEFAULT.toBuilder();
     }
 
-<<<<<<< HEAD
-    public abstract IntSupplier portSupplier();
-=======
     public abstract IntSupplier unusedPortSupplier();
->>>>>>> 872a6790
 
     public abstract LongSupplier issSupplier();
 
@@ -189,11 +176,7 @@
 
     @AutoValue.Builder
     public abstract static class Builder {
-<<<<<<< HEAD
-        public abstract Builder portSupplier(final IntSupplier portSupplier);
-=======
         public abstract Builder unusedPortSupplier(final IntSupplier unusedPortSupplier);
->>>>>>> 872a6790
 
         /**
          * Used to choose an initial send sequence number. A random number within [0,4294967296] is
