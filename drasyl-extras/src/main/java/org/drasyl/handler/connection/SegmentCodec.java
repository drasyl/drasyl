/*
 * Copyright (c) 2020-2023 Heiko Bornholdt and Kevin Röbert
 *
 * Permission is hereby granted, free of charge, to any person obtaining a copy
 * of this software and associated documentation files (the "Software"), to deal
 * in the Software without restriction, including without limitation the rights
 * to use, copy, modify, merge, publish, distribute, sublicense, and/or sell
 * copies of the Software, and to permit persons to whom the Software is
 * furnished to do so, subject to the following conditions:
 *
 * The above copyright notice and this permission notice shall be included in all
 * copies or substantial portions of the Software.
 *
 * THE SOFTWARE IS PROVIDED "AS IS", WITHOUT WARRANTY OF ANY KIND,
 * EXPRESS OR IMPLIED, INCLUDING BUT NOT LIMITED TO THE WARRANTIES OF
 * MERCHANTABILITY, FITNESS FOR A PARTICULAR PURPOSE AND NONINFRINGEMENT.
 * IN NO EVENT SHALL THE AUTHORS OR COPYRIGHT HOLDERS BE LIABLE FOR ANY CLAIM,
 * DAMAGES OR OTHER LIABILITY, WHETHER IN AN ACTION OF CONTRACT, TORT OR
 * OTHERWISE, ARISING FROM, OUT OF OR IN CONNECTION WITH THE SOFTWARE OR THE USE
 * OR OTHER DEALINGS IN THE SOFTWARE.
 */
package org.drasyl.handler.connection;

import io.netty.buffer.ByteBuf;
import io.netty.channel.ChannelHandlerContext;
import io.netty.handler.codec.MessageToMessageCodec;
import org.drasyl.util.logging.Logger;
import org.drasyl.util.logging.LoggerFactory;

import java.util.EnumMap;
import java.util.List;
import java.util.Map;
import java.util.Map.Entry;

import static org.drasyl.handler.connection.Segment.SEG_HDR_SIZE;
import static org.drasyl.handler.connection.SegmentOption.END_OF_OPTION_LIST;

/**
 * Encodes {@link ByteBuf}s to {@link Segment}s and vice versa.
 */
public class SegmentCodec extends MessageToMessageCodec<ByteBuf, Segment> {
<<<<<<< HEAD
=======
    private static final Logger LOG = LoggerFactory.getLogger(SegmentCodec.class);
>>>>>>> 872a6790
    public static final int CKS_INDEX = 16;
    public static final int MAGIC_NUMBER = 1_232_217_832;
    private final boolean checksumEnabled;

    public SegmentCodec(final boolean checksumEnabled) {
        this.checksumEnabled = checksumEnabled;
    }

    public SegmentCodec() {
        this(true);
    }

    @Override
    protected void encode(final ChannelHandlerContext ctx,
                          final Segment seg,
                          final List<Object> out) throws Exception {
        final ByteBuf buf = ctx.alloc().buffer(Integer.BYTES + SEG_HDR_SIZE + seg.content().readableBytes());
        buf.writeInt(MAGIC_NUMBER);
        buf.writeShort((short) seg.srcPort());
        buf.writeShort((short) seg.dstPort());
        buf.writeInt((int) seg.seq());
        buf.writeInt((int) seg.ack());
        buf.writeShort(0); // checksum placeholder
        buf.writeByte(seg.ctl());
        buf.writeInt((int) seg.wnd());

        // options
        for (final Entry<SegmentOption, Object> entry : seg.options().entrySet()) {
            final SegmentOption option = entry.getKey();
            final Object value = entry.getValue();

            buf.writeByte(option.kind());
            option.writeValueTo(buf, value);
        }
        // end of list option
        buf.writeByte(END_OF_OPTION_LIST.kind());

        // content
        final int readerIndex = seg.content().readerIndex();
        buf.writeBytes(seg.content());

        if (checksumEnabled) {
            // calculate checksum
            final int cks = calculateChecksum(buf, 4);
<<<<<<< HEAD
=======
            if (LOG.isDebugEnabled()) {
                seg.content().markReaderIndex();
                seg.content().readerIndex(readerIndex);
                LOG.debug("{} SEG `{}` has calculated checksum {}.", ctx.channel(), seg, cks);
                seg.content().resetReaderIndex();
            }
>>>>>>> 872a6790
            buf.setShort(CKS_INDEX, (short) cks);
        }

        out.add(buf);
    }

    @Override
    protected void decode(final ChannelHandlerContext ctx,
                          final ByteBuf in,
                          final List<Object> out) {
        if (in.readableBytes() >= Integer.BYTES + SEG_HDR_SIZE) {
            in.markReaderIndex();
            if (in.readInt() != MAGIC_NUMBER) {
                in.resetReaderIndex();
                ctx.fireChannelRead(in.retain());
                return;
            }

            final int readerIndex = in.readerIndex();

            final int srcPort = in.readUnsignedShort();
            final int dstPort = in.readUnsignedShort();
            final long seq = in.readUnsignedInt();
            final long ack = in.readUnsignedInt();
            final int cks = in.readUnsignedShort();
            final byte ctl = in.readByte();
            final long wnd = in.readUnsignedInt();

            // options
            final Map<SegmentOption, Object> options = new EnumMap<>(SegmentOption.class);
            byte kind;
            while ((kind = in.readByte()) != END_OF_OPTION_LIST.kind()) {
                final SegmentOption option = SegmentOption.ofKind(kind);
                final Object value = option.readValueFrom(in);

                options.put(option, value);
            }

            final Segment seg = new Segment(srcPort, dstPort, seq, ack, ctl, wnd, cks, options, in);

            if (checksumEnabled) {
                // verify checksum
<<<<<<< HEAD
                if (calculateChecksum(in, readerIndex) != 0) {
                    // wrong checksum, drop segment
=======
                if (!verifyChecksum(in, readerIndex)) {
                    // wrong checksum, drop segment
                    if (LOG.isDebugEnabled()) {
                        in.setShort(CKS_INDEX, 0);
                        final int expectedChecksum = calculateChecksum(in, readerIndex);
                        LOG.debug("{} Drop SEG `{}` because of wrong checksum. Checksum {} expected.", ctx.channel(), seg, expectedChecksum);
                    }
>>>>>>> 872a6790
                    return;
                }
            }

            out.add(seg.retain());
        }
        else {
            // wrong length -> pass through message
            out.add(in.retain());
        }
    }

    static int calculateChecksum(final ByteBuf buf, final int index) {
        try {
            buf.markReaderIndex();

            buf.readerIndex(index);
            int sum = 0;
            while (buf.readableBytes() > 1) {
                sum += buf.readUnsignedShort();
            }
            if (buf.isReadable()) {
                sum += buf.readUnsignedByte();
            }

            sum = (sum >> 16) + (sum & 0xffff);
            sum += (sum >> 16);
            return ~sum & 0xffff;
        }
        finally {
            buf.resetReaderIndex();
        }
    }

    static boolean verifyChecksum(final ByteBuf buf, final int index) {
        return calculateChecksum(buf, index) == 0;
    }
}<|MERGE_RESOLUTION|>--- conflicted
+++ resolved
@@ -39,10 +39,7 @@
  * Encodes {@link ByteBuf}s to {@link Segment}s and vice versa.
  */
 public class SegmentCodec extends MessageToMessageCodec<ByteBuf, Segment> {
-<<<<<<< HEAD
-=======
     private static final Logger LOG = LoggerFactory.getLogger(SegmentCodec.class);
->>>>>>> 872a6790
     public static final int CKS_INDEX = 16;
     public static final int MAGIC_NUMBER = 1_232_217_832;
     private final boolean checksumEnabled;
@@ -87,15 +84,12 @@
         if (checksumEnabled) {
             // calculate checksum
             final int cks = calculateChecksum(buf, 4);
-<<<<<<< HEAD
-=======
             if (LOG.isDebugEnabled()) {
                 seg.content().markReaderIndex();
                 seg.content().readerIndex(readerIndex);
                 LOG.debug("{} SEG `{}` has calculated checksum {}.", ctx.channel(), seg, cks);
                 seg.content().resetReaderIndex();
             }
->>>>>>> 872a6790
             buf.setShort(CKS_INDEX, (short) cks);
         }
 
@@ -138,10 +132,6 @@
 
             if (checksumEnabled) {
                 // verify checksum
-<<<<<<< HEAD
-                if (calculateChecksum(in, readerIndex) != 0) {
-                    // wrong checksum, drop segment
-=======
                 if (!verifyChecksum(in, readerIndex)) {
                     // wrong checksum, drop segment
                     if (LOG.isDebugEnabled()) {
@@ -149,7 +139,6 @@
                         final int expectedChecksum = calculateChecksum(in, readerIndex);
                         LOG.debug("{} Drop SEG `{}` because of wrong checksum. Checksum {} expected.", ctx.channel(), seg, expectedChecksum);
                     }
->>>>>>> 872a6790
                     return;
                 }
             }
