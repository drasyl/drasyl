--- conflicted
+++ resolved
@@ -28,10 +28,7 @@
  * request.
  */
 @UnstableApi
-<<<<<<< HEAD
-=======
 @Deprecated
->>>>>>> 34fa44f5
 public class ConnectionHandshakeIssued implements ConnectionEvent {
     @Override
     public String toString() {
