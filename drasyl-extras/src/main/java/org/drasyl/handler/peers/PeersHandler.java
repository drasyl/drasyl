--- conflicted
+++ resolved
@@ -81,13 +81,8 @@
                 peer.last(rtt);
             }
         }
-<<<<<<< HEAD
-        else if (evt instanceof RemoveSuperPeerAndPathEvent || evt instanceof RemoveChildrenAndPathEvent || evt instanceof RemovePathEvent) {
-            //peers.remove(((PathEvent) evt).getAddress());
-=======
         else if (evt instanceof RemoveSuperPeerAndPathEvent || evt instanceof RemoveChildrenAndPathEvent) {
             peers.remove(((PathEvent) evt).getAddress());
->>>>>>> 421c3cdc
         }
 
         ctx.fireUserEventTriggered(evt);
