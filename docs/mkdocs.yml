site_name: drasyl
site_description: drasyl Documentation
site_author: drasyl
site_url: https://docs.drasyl.org
dev_addr: 0.0.0.0:8000

repo_name: 'drasyl-overlay/drasyl'
repo_url: 'https://github.com/drasyl-overlay/drasyl'

edit_uri: https://git.informatik.uni-hamburg.de/sane-public/drasyl/-/edit/master/docs/content

docs_dir: 'content'

# https://squidfunk.github.io/mkdocs-material/
theme:
  name: 'material'
  language: en
  include_sidebar: true
  favicon: assets/img/favicon.ico
  logo: assets/img/drasyl.svg
  feature:
    tabs: false
  palette:
    primary: teal
    accent: teal
  i18n:
    prev: 'Previous'
    next: 'Next'
  icon:
    repo: fontawesome/brands/github

copyright: "Copyright &copy; 2020-2022 Heiko Bornholdt and Kevin Röbert"

extra:
  social:
    - icon: fontawesome/brands/github
      link: https://github.com/drasyl-overlay/drasyl/
      name: GitHub repo of drasyl
    - icon: fontawesome/brands/gitlab
      link: https://git.informatik.uni-hamburg.de/sane-public/drasyl
      name: GitLab repo of drasyl
    - icon: fontawesome/brands/docker
      link: https://hub.docker.com/r/drasyl/drasyl
      name: Docker repo of drasyl
    - icon: fontawesome/solid/mug-hot
      link: https://api.drasyl.org
      name: JavaDoc of drasyl
    - icon: fontawesome/brands/discord
      link: https://discord.gg/2tcZPy7BCu
      name: Connect to drasyl on Discord

extra_css:
  - assets/style/content.css
  - assets/style/atom-one-light.css

extra_javascript:
  - assets/js/mermaid.min.js
  - assets/js/hljs/highlight.min.js # Download from https://highlightjs.org/download/
  - assets/js/extra.js
  - assets/js/nightly.js

plugins:
  - search
  - git-revision-date-localized:
      type: date
      fallback_to_build_date: true

markdown_extensions:
  - admonition
  - toc:
      permalink: true
  - pymdownx.details
  - pymdownx.inlinehilite
  - pymdownx.highlight:
      use_pygments: false # hljs is used instead of pygment for TOML highlighting support
  - pymdownx.smartsymbols
  - pymdownx.superfences:
      # make exceptions to highlighting of code:
      custom_fences:
        - name: mermaid
          class: mermaid
          format: !!python/name:pymdownx.superfences.fence_div_format
  - pymdownx.tasklist

# Page tree
nav:
  - 'Welcome': 'index.md'
  - 'Getting Started': 'getting-started.md'
  - 'Advanced Usage':
      - 'Bootstrapping': 'advanced-usage/bootstrapping.md'
      - 'Membership Management': 'advanced-usage/membership-management.md'
<<<<<<< HEAD
      - 'Distributed Lookup': 'advanced-usage/distributed-lookup.md'
=======
      - 'Remote Message Invocation': 'advanced-usage/remote-message-invocation.md'
>>>>>>> 9128331f
  - 'Configuration':
      - 'Overview': 'configuration/index.md'
      - 'Serialization': 'configuration/serialization.md'
      - 'Logging': 'configuration/logging.md'
  - 'Command Line Tool': 'cli.md'
  - 'Public Super Peers': 'public-super-peers.md'
  - 'Insights': 'insights.md'
  - 'Contributing': 'contributing.md'
  - 'Plugins':
      - 'drasyl Groups': 'plugins/groups.md'<|MERGE_RESOLUTION|>--- conflicted
+++ resolved
@@ -89,11 +89,8 @@
   - 'Advanced Usage':
       - 'Bootstrapping': 'advanced-usage/bootstrapping.md'
       - 'Membership Management': 'advanced-usage/membership-management.md'
-<<<<<<< HEAD
+      - 'Remote Message Invocation': 'advanced-usage/remote-message-invocation.md'
       - 'Distributed Lookup': 'advanced-usage/distributed-lookup.md'
-=======
-      - 'Remote Message Invocation': 'advanced-usage/remote-message-invocation.md'
->>>>>>> 9128331f
   - 'Configuration':
       - 'Overview': 'configuration/index.md'
       - 'Serialization': 'configuration/serialization.md'
