--- conflicted
+++ resolved
@@ -61,10 +61,7 @@
 import java.io.StringWriter;
 import java.nio.file.Path;
 import java.time.Duration;
-import java.time.LocalTime;
-import java.time.format.DateTimeFormatter;
-
-import static java.time.Duration.ZERO;
+
 import static java.time.Duration.ofSeconds;
 import static javax.swing.WindowConstants.EXIT_ON_CLOSE;
 
@@ -82,13 +79,8 @@
         "java:S2096"
 })
 public class ChatGui {
+    private static final String IDENTITY = System.getProperty("identity", "chat-gui.identity");
     public static final Duration ONLINE_TIMEOUT = ofSeconds(10);
-<<<<<<< HEAD
-    public static final int TIMEOUT_SECONDS = 5;
-    private static final String IDENTITY = System.getProperty("identity", "chat-gui.identity");
-    private static final DateTimeFormatter TIME_FORMATTER = DateTimeFormatter.ofPattern("'['HH:mm:ss']' ");
-=======
->>>>>>> 34fa44f5
     private final JButton startShutdownButton = new JButton("Start");
     private final JFrame frame = new JFrame();
     private final JTextFieldWithPlaceholder recipientField = new JTextFieldWithPlaceholder(10, "Enter Recipient");
@@ -169,18 +161,6 @@
         recipientField.requestFocus();
     }
 
-    public static void main(final String[] args) throws DrasylException {
-        final DrasylConfig config = DrasylConfig.newBuilder()
-                .identityPath(Path.of(IDENTITY))
-                .remoteLocalHostDiscoveryEnabled(false)
-                .remoteMessageArqEnabled(false)
-                .remotePingMaxInitialDelay(ZERO)
-                .build();
-
-        final ChatGui gui = new ChatGui(config);
-        gui.run();
-    }
-
     private void run() throws DrasylException {
         frame.setTitle("Create Node...");
         node = new ChatGuiNode();
@@ -215,37 +195,17 @@
     }
 
     private void appendTextToMessageArea(final String text) {
-        messagesArea.append(LocalTime.now().format(TIME_FORMATTER) + text);
+        messagesArea.append(text);
         messagesArea.setCaretPosition(messagesArea.getDocument().getLength());
     }
 
-    @SuppressWarnings({ "java:S110" })
-    public static class JTextFieldWithPlaceholder extends JTextField {
-        private final String placeholder;
-
-        public JTextFieldWithPlaceholder(final int columns, final String placeholder) {
-            super(columns);
-            this.placeholder = placeholder;
-        }
-
-        public JTextFieldWithPlaceholder(final String placeholder) {
-            this(0, placeholder);
-        }
-
-        @Override
-        public void paintComponent(final Graphics g) {
-            super.paintComponent(g);
-
-            if (super.getText().length() > 0 || placeholder == null) {
-                return;
-            }
-
-            final Graphics2D g2 = (Graphics2D) g;
-
-            g2.setRenderingHint(RenderingHints.KEY_ANTIALIASING, RenderingHints.VALUE_ANTIALIAS_ON);
-            g2.setColor(super.getDisabledTextColor());
-            g2.drawString(placeholder, getInsets().left, g.getFontMetrics().getMaxAscent() + getInsets().top);
-        }
+    public static void main(final String[] args) throws DrasylException {
+        final DrasylConfig config = DrasylConfig.newBuilder()
+                .identityPath(Path.of(IDENTITY))
+                .build();
+
+        final ChatGui gui = new ChatGui(config);
+        gui.run();
     }
 
     @SuppressWarnings("java:S110")
@@ -362,4 +322,33 @@
         class OnlineTimeout implements Event {
         }
     }
+
+    @SuppressWarnings({ "java:S110" })
+    public static class JTextFieldWithPlaceholder extends JTextField {
+        private final String placeholder;
+
+        public JTextFieldWithPlaceholder(final int columns, final String placeholder) {
+            super(columns);
+            this.placeholder = placeholder;
+        }
+
+        public JTextFieldWithPlaceholder(final String placeholder) {
+            this(0, placeholder);
+        }
+
+        @Override
+        public void paintComponent(final Graphics g) {
+            super.paintComponent(g);
+
+            if (super.getText().length() > 0 || placeholder == null) {
+                return;
+            }
+
+            final Graphics2D g2 = (Graphics2D) g;
+
+            g2.setRenderingHint(RenderingHints.KEY_ANTIALIASING, RenderingHints.VALUE_ANTIALIAS_ON);
+            g2.setColor(super.getDisabledTextColor());
+            g2.drawString(placeholder, getInsets().left, g.getFontMetrics().getMaxAscent() + getInsets().top);
+        }
+    }
 }