--- conflicted
+++ resolved
@@ -20,7 +20,6 @@
 import java.io.IOException;
 
 import static java.nio.charset.StandardCharsets.UTF_8;
-import static org.drasyl.example.util.SuperPeers.SUPER_PEERS;
 
 /**
  * Same like {@link EchoServerNode}, but uses the more extensive
@@ -45,27 +44,7 @@
         final ServerBootstrap b = new ServerBootstrap()
                 .group(group)
                 .channel(DrasylServerChannel.class)
-<<<<<<< HEAD
-                .handler(new ChannelInitializer<DrasylServerChannel>() {
-                    @Override
-                    protected void initChannel(final DrasylServerChannel ch) {
-                        // control plane channel
-                        final ChannelPipeline p = ch.pipeline();
-
-                        p.addLast(new UdpServer(22527));
-                        p.addLast(new ByteToRemoteMessageCodec());
-                        p.addLast(new OtherNetworkFilter(NETWORK_ID));
-                        p.addLast(new InvalidProofOfWorkFilter());
-                        p.addLast(new ProtocolArmHandler(identity, 100));
-                        p.addLast(new TraversingInternetDiscoveryChildrenHandler(NETWORK_ID, identity.getIdentityPublicKey(), identity.getIdentitySecretKey(), identity.getProofOfWork(), 0, 5_000, 30_000, 60_000, SUPER_PEERS, 60_000, 100));
-                        p.addLast(new ApplicationMessageToPayloadCodec(NETWORK_ID, identity.getIdentityPublicKey(), identity.getProofOfWork()));
-
-                        System.out.println("EchoServer listening on address " + identity.getAddress());
-                    }
-                })
-=======
                 .handler(new TraversingDrasylServerChannelInitializer(identity))
->>>>>>> 5d8c9c02
                 .childHandler(new ChannelInitializer<DrasylChannel>() {
                     @Override
                     protected void initChannel(final DrasylChannel ch) {
